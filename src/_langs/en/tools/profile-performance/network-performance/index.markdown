---
rss: false
layout: section
<<<<<<< HEAD
title: "Improve Page Load Performance"
seotitle: "Improve Page Load Performance Using Chrome DevTools Network Panel and Resource Timing API"
description: "TBD description."
introduction: "TBD introduction."
=======
title: "Improve Network Performance"
seotitle: "Improve Network Performance Using Chrome DevTools Network Panel and Resource Timing API"
description: "Users may not even consciously realize that they are having a negative experience. Chrome's DevTools provide you with the ability to verify network issues."
introduction: "Delivering information to users as fast as possible is critical to the success of a web site."
>>>>>>> a39613b9
article:
  written_on: 2015-04-14
  updated_on: 2015-04-14
  order: 3
authors:
  - megginkearney
priority: 0
collection: profile-performance
panel: network
id: network-performance
---

{% wrap content %}

The network is the infrastructure between the servers hosting content and the client requesting it.
While the server has a big connection most clients are limited in theirs.
The total network connection is limited to the slowest point in the entire infrastructure between two points.
Network issues are often seen in the form of a slow or staggered load.

{% endwrap %}<|MERGE_RESOLUTION|>--- conflicted
+++ resolved
@@ -1,17 +1,10 @@
 ---
 rss: false
 layout: section
-<<<<<<< HEAD
 title: "Improve Page Load Performance"
 seotitle: "Improve Page Load Performance Using Chrome DevTools Network Panel and Resource Timing API"
-description: "TBD description."
-introduction: "TBD introduction."
-=======
-title: "Improve Network Performance"
-seotitle: "Improve Network Performance Using Chrome DevTools Network Panel and Resource Timing API"
 description: "Users may not even consciously realize that they are having a negative experience. Chrome's DevTools provide you with the ability to verify network issues."
 introduction: "Delivering information to users as fast as possible is critical to the success of a web site."
->>>>>>> a39613b9
 article:
   written_on: 2015-04-14
   updated_on: 2015-04-14
