--- conflicted
+++ resolved
@@ -1,4 +1,3 @@
-<<<<<<< HEAD
 ---
 rss: false
 layout: update
@@ -58,67 +57,4 @@
 As noted in the code, there's [a bug](http://crbug.com/112368) that requires the source setup to happen after
 `window.onload`.
 
-The next logical step is to fix [crbub.com/112367](http://crbug.com/112367). Once that puppy is ready, you'll be able to wire up WebRTC (the `navigator.getUserMedia()` API in particular) to pipe audio input (e.g mic, mixer, guitar) to an `<audio>` tag, then visualize it using the Web Audio API. Mega boom!
-=======
----
-rss: false
-layout: update
-published: true
-
-collection: updates
-category: chrome
-product: chrome
-type: news
-date: 2012-02-03
-
-title: "HTML5 &lt;audio&gt; and the Web Audio API are BFFs!"
-description: ""
-article:
-  written_on: 2012-02-03
-  updated_on: 2012-02-03
-authors:
-  - ericbidelman
-tags:
-  - webaudio
-  - announcement
-  - multimedia
-  - audio
-permalink: /updates/2012/02/HTML5-audio-and-the-Web-Audio-API-are-BFFs
----
-<figure><a href="http://html5-demos.appspot.com/static/webaudio/createMediaSourceElement.html"><img src="{{site.baseurl}}/updates/2012-02-03-html5-audio-and-the-web-audio-api-are-bffs/media-source-element-demo.jpg" style="max-width:100%"></a><figcaption><a href="http://html5-demos.appspot.com/static/webaudio/createMediaSourceElement.html">DEMO</a></figcaption></figure>
-
-As part of the [MediaStream Integration](https://dvcs.w3.org/hg/audio/raw-file/tip/webaudio/webrtc-integration.html) with WebRTC, the Web Audio API recently landed an undercover gem known as `createMediaElementSource()`. Basically, it allows you to hook up an HTML5 `<audio>` element as the input source to the API. In layman's terms...you can visualize HTML5 audio, do realtime sound mutations, filtering, etc!
-
-Normally, the Web Audio API works by loading a song via [XHR2](http://www.html5rocks.com/tutorials/webaudio/intro/#toc-load), file input, whatever,....and you're off. Instead, this hook allows you to combine HTML5 `<audio>` with the visualization, filter, and processing power of the Web Audio API.
-
-Integrating with`<audio>` is ideal for streaming fairly long audio assets. Say your file is 2 hours long. You don't want to decode that entire thing! It's also interesting if you want to build a high-level media player API (and UI) for play/pause/seek, but wish to apply some additional processing/analysis.
-
-Here's what it looks like:
-
-{% highlight javascript %}
-// Create an <audio> element dynamically.
-var audio = new Audio();
-audio.src = 'myfile.mp3';
-audio.controls = true;
-audio.autoplay = true;
-document.body.appendChild(audio);
-
-var context = new webkitAudioContext();
-var analyser = context.createAnalyser();
-
-// Wait for window.onload to fire. See crbug.com/112368
-window.addEventListener('load', function(e) {
-  // Our <audio> element will be the audio source.
-  var source = context.createMediaElementSource(audio);
-  source.connect(analyser);
-  analyser.connect(context.destination);
-
-  // ...call requestAnimationFrame() and render the analyser's output to canvas.
-}, false);
-{% endhighlight %}
-
-As noted in the code, there's [a bug](http://crbug.com/112368) that requires the source setup to happen after
-`window.onload`.
-
-The next logical step is to fix [crbub.com/112367](http://crbug.com/112367). Once that puppy is ready, you'll be able to wire up WebRTC (the `navigator.getUserMedia()` API in particular) to pipe audio input (e.g mic, mixer, guitar) to an `<audio>` tag, then visualize it using the Web Audio API. Mega boom!
->>>>>>> d9502f97
+The next logical step is to fix [crbub.com/112367](http://crbug.com/112367). Once that puppy is ready, you'll be able to wire up WebRTC (the `navigator.getUserMedia()` API in particular) to pipe audio input (e.g mic, mixer, guitar) to an `<audio>` tag, then visualize it using the Web Audio API. Mega boom!