<<<<<<< HEAD
---
rss: false
layout: update
published: true

collection: updates
category: chrome
product: chrome
type: news
date: 2014-01-10

title: "Chrome Dev Summit: Platforms Summary"
description: "Platforms"
article:
  written_on: 2014-01-10
  updated_on: 2014-01-10
authors:
  - sethladd
tags:
  - platforms
  - pnacl
  - dart
permalink: /updates/2014/01/Chrome-Dev-Summit-Platforms-Summary
---
# Dart

Dart compiles to JavaScript, sometimes generating code that's faster than hand-written JavaScript. Watch Dart co-founder Kasper Lund explain how the dart2js compiler performs local and global optimizations to emit fast and semantically correct JavaScript code. With tree shaking, type inference, and minification, Dart can help you optimize your web app.

[Slides: Dart](https://docs.google.com/presentation/d/1JU1ToBg-K7_vLC5bt2gEcEy3p12mCQG8CGELOP3vWvI/edit?usp=sharing)

{% video //www.youtube.com/embed/FqsU3TbUw_s %} {% endvideo %}

# Chrome Apps

Chrome Apps provide the power and user experience of native apps with the development simplicity and security of the Web, and integrate seamlessly with Google services like Drive. Chrome Apps run on Mac, Windows, Linux, and ChromeOS, as well as iOS and Android, right out of the box.

[Slides: Chrome Apps](https://docs.google.com/presentation/d/1XdSq-xRxPHwbzYKSPZknZ4dYh_TW0h6MYr85Eyt-4NQ/edit?usp=sharing)

{% video //www.youtube.com/embed/f3NctLbtsNE %} {% endvideo %}

# PNaCl

Portable Native Client is a technology that enables portable, secure execution of native applications in Chrome. This extension of the Native Client project brings the performance and low-level control of native code to modern web browsers without sacrificing the security and portability of the web.

PNaCl helps developers produce a platform-independent form of their native application and run it in the browser without any installs. Behind the scenes, Chrome translates PNaCl applications to machine code at runtime to achieve near-native performance. On other browsers, PNaCl applications can use Emscripten and pepper.js to maintain functionality with a minimal performance hit.

[Slides: PNACL](https://docs.google.com/presentation/d/1VAwkh8HoinUHWx49eQLYdqimL4YsCyg-qw6BGe0cj8E/edit#slide=id.p18)

{% video //www.youtube.com/embed/hfs5p1BKpxQ %} {% endvideo %}
=======
---
rss: false
layout: update
published: true

collection: updates
category: chrome
product: chrome
type: news
date: 2014-01-10

title: "Chrome Dev Summit: Platforms Summary"
description: "Platforms"
article:
  written_on: 2014-01-10
  updated_on: 2014-01-10
authors:
  - sethladd
tags:
  - platforms
  - pnacl
  - chrome apps
  - dart
permalink: /updates/2014/01/Chrome-Dev-Summit-Platforms-Summary
---
# Dart

Dart compiles to JavaScript, sometimes generating code that's faster than hand-written JavaScript. Watch Dart co-founder Kasper Lund explain how the dart2js compiler performs local and global optimizations to emit fast and semantically correct JavaScript code. With tree shaking, type inference, and minification, Dart can help you optimize your web app.

[Slides: Dart](https://docs.google.com/presentation/d/1JU1ToBg-K7_vLC5bt2gEcEy3p12mCQG8CGELOP3vWvI/edit?usp=sharing)

{% video //www.youtube.com/embed/FqsU3TbUw_s %} {% endvideo %}

# Chrome Apps

Chrome Apps provide the power and user experience of native apps with the development simplicity and security of the Web, and integrate seamlessly with Google services like Drive. Chrome Apps run on Mac, Windows, Linux, and ChromeOS, as well as iOS and Android, right out of the box.

[Slides: Chrome Apps](https://docs.google.com/presentation/d/1XdSq-xRxPHwbzYKSPZknZ4dYh_TW0h6MYr85Eyt-4NQ/edit?usp=sharing)

{% video //www.youtube.com/embed/f3NctLbtsNE %} {% endvideo %}

# PNaCl

Portable Native Client is a technology that enables portable, secure execution of native applications in Chrome. This extension of the Native Client project brings the performance and low-level control of native code to modern web browsers without sacrificing the security and portability of the web.

PNaCl helps developers produce a platform-independent form of their native application and run it in the browser without any installs. Behind the scenes, Chrome translates PNaCl applications to machine code at runtime to achieve near-native performance. On other browsers, PNaCl applications can use Emscripten and pepper.js to maintain functionality with a minimal performance hit.

[Slides: PNACL](https://docs.google.com/presentation/d/1VAwkh8HoinUHWx49eQLYdqimL4YsCyg-qw6BGe0cj8E/edit#slide=id.p18)

{% video //www.youtube.com/embed/hfs5p1BKpxQ %} {% endvideo %}
>>>>>>> 5932b2b6
<|MERGE_RESOLUTION|>--- conflicted
+++ resolved
@@ -1,4 +1,3 @@
-<<<<<<< HEAD
 ---
 rss: false
 layout: update
@@ -47,56 +46,4 @@
 
 [Slides: PNACL](https://docs.google.com/presentation/d/1VAwkh8HoinUHWx49eQLYdqimL4YsCyg-qw6BGe0cj8E/edit#slide=id.p18)
 
-{% video //www.youtube.com/embed/hfs5p1BKpxQ %} {% endvideo %}
-=======
----
-rss: false
-layout: update
-published: true
-
-collection: updates
-category: chrome
-product: chrome
-type: news
-date: 2014-01-10
-
-title: "Chrome Dev Summit: Platforms Summary"
-description: "Platforms"
-article:
-  written_on: 2014-01-10
-  updated_on: 2014-01-10
-authors:
-  - sethladd
-tags:
-  - platforms
-  - pnacl
-  - chrome apps
-  - dart
-permalink: /updates/2014/01/Chrome-Dev-Summit-Platforms-Summary
----
-# Dart
-
-Dart compiles to JavaScript, sometimes generating code that's faster than hand-written JavaScript. Watch Dart co-founder Kasper Lund explain how the dart2js compiler performs local and global optimizations to emit fast and semantically correct JavaScript code. With tree shaking, type inference, and minification, Dart can help you optimize your web app.
-
-[Slides: Dart](https://docs.google.com/presentation/d/1JU1ToBg-K7_vLC5bt2gEcEy3p12mCQG8CGELOP3vWvI/edit?usp=sharing)
-
-{% video //www.youtube.com/embed/FqsU3TbUw_s %} {% endvideo %}
-
-# Chrome Apps
-
-Chrome Apps provide the power and user experience of native apps with the development simplicity and security of the Web, and integrate seamlessly with Google services like Drive. Chrome Apps run on Mac, Windows, Linux, and ChromeOS, as well as iOS and Android, right out of the box.
-
-[Slides: Chrome Apps](https://docs.google.com/presentation/d/1XdSq-xRxPHwbzYKSPZknZ4dYh_TW0h6MYr85Eyt-4NQ/edit?usp=sharing)
-
-{% video //www.youtube.com/embed/f3NctLbtsNE %} {% endvideo %}
-
-# PNaCl
-
-Portable Native Client is a technology that enables portable, secure execution of native applications in Chrome. This extension of the Native Client project brings the performance and low-level control of native code to modern web browsers without sacrificing the security and portability of the web.
-
-PNaCl helps developers produce a platform-independent form of their native application and run it in the browser without any installs. Behind the scenes, Chrome translates PNaCl applications to machine code at runtime to achieve near-native performance. On other browsers, PNaCl applications can use Emscripten and pepper.js to maintain functionality with a minimal performance hit.
-
-[Slides: PNACL](https://docs.google.com/presentation/d/1VAwkh8HoinUHWx49eQLYdqimL4YsCyg-qw6BGe0cj8E/edit#slide=id.p18)
-
-{% video //www.youtube.com/embed/hfs5p1BKpxQ %} {% endvideo %}
->>>>>>> 5932b2b6
+{% video //www.youtube.com/embed/hfs5p1BKpxQ %} {% endvideo %}