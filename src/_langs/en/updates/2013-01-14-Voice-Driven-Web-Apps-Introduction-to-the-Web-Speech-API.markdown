<<<<<<< HEAD
---
rss: false
layout: update
published: true

collection: updates
category: chrome
product: chrome
type: news
date: 2013-01-14

title: "Voice Driven Web Apps: Introduction to the Web Speech API"
description: ""
article:
  written_on: 2013-01-14
  updated_on: 2013-01-14
authors:
  - glenshires
tags:
  - voice
  - multimedia
  - webspeech
permalink: /updates/2013/01/Voice-Driven-Web-Apps-Introduction-to-the-Web-Speech-API
---
<script>
var scripts = document.querySelectorAll('script');
var thisscript = scripts[scripts.length-1];
thisscript.parentNode.parentNode.id = 'webspeechapi';
</script>
<style>
#webspeechapi figure {
text-align: center;
display: inline-block;
vertical-align: top;
}
#webspeechapi .demopreview {
  width: 480px;
  height: 219px;
  border: 1px solid #ccc;
  max-width: 100%;
}
</style>

<p>The new JavaScript <a href="http://dvcs.w3.org/hg/speech-api/raw-file/tip/speechapi.html">Web Speech API</a> makes it easy to add speech recognition to your web pages. This API allows fine control and flexibility over the speech recognition capabilities in Chrome version 25 and later. Here's an example with the recognized text appearing almost immediately while speaking.</p>


{% video //www.youtube.com/embed/qRolXPWqCSo %} {% endvideo %}

<figure>
<a href="https://www.google.com/intl/en/chrome/demos/speech.html"><img src="{{site.baseurl}}/updates/2013-01-14-voice-driven-web-apps-introduction-to-the-web-speech-api/web-speech-api-demo.jpg" alt="Web Speech API demo" class="demopreview" /></a>
<figcaption><p><a href="https://www.google.com/intl/en/chrome/demos/speech.html">DEMO</a> / <a href="https://github.com/GoogleChrome/webplatform-samples/tree/master/webspeechdemo">SOURCE</a></p></figcaption>
</figure>

<p>Let’s take a look under the hood. First we check to see if the browser supports the Web Speech API by checking if the <code>webkitSpeechRecognition</code> object exists. If not, we suggest the user upgrades his browser. (Since the API is still experimental, it's currently vendor prefixed.) Lastly, we create the <code>webkitSpeechRecognition</code> object which provides the speech interface, and set some of its attributes and event handlers.</p>

{% highlight javascript %}
if (!('webkitSpeechRecognition' in window)) {
  upgrade();
} else {
  var recognition = new webkitSpeechRecognition();
  recognition.continuous = true;
  recognition.interimResults = true;

  recognition.onstart = function() { ... }
  recognition.onresult = function(event) { ... }
  recognition.onerror = function(event) { ... }
  recognition.onend = function() { ... }
  ...
{% endhighlight %}

<p>The default value for <code>continuous</code> is false, meaning that when the user stops talking, speech recognition will end. This mode is great for simple text like short input fields. In this <a href="https://www.google.com/intl/en/chrome/demos/speech.html">demo</a>, we set it to true, so that recognition will continue even if the user pauses while speaking.</p>

<p>The default value for <code>interimResults</code> is false, meaning that the only results returned by the recognizer are final and will not change. The demo sets it to true so we get early, interim results that may change. Watch the demo carefully, the grey text is the text that is interim and does sometimes change, whereas the black text are responses from the recognizer that are marked final and will not change.</p>

<p>To get started, the user clicks on the microphone button, which triggers this code:</p>

{% highlight javascript %}
function startButton(event) {
  ...
  final_transcript = '';
  recognition.lang = select_dialect.value;
  recognition.start();
{% endhighlight %}

<p>We set the spoken language for the speech recognizer "lang" to the BCP-47 value that the user has selected via the selection drop-down list, for example “en-US” for English-United States. If this is not set, it defaults to the lang of the HTML document root element and hierarchy. Chrome speech recognition supports numerous languages (see the “<code>langs</code>” table in the demo source), as well as some right-to-left languages that are not included in this demo, such as he-IL and ar-EG.</p>

<p>After setting the language, we call <code>recognition.start()</code> to activate the speech recognizer. Once it begins capturing audio, it calls the <code>onstart</code> event handler, and then for each new set of results, it calls the <code>onresult</code> event handler.</p>

{% highlight javascript %}
  recognition.onresult = function(event) {
    var interim_transcript = '';

    for (var i = event.resultIndex; i &lt; event.results.length; ++i) {
      if (event.results[i].isFinal) {
        final_transcript += event.results[i][0].transcript;
      } else {
        interim_transcript += event.results[i][0].transcript;
      }
    }
    final_transcript = capitalize(final_transcript);
    final_span.innerHTML = linebreak(final_transcript);
    interim_span.innerHTML = linebreak(interim_transcript);
  };
}
{% endhighlight %}

<p>This handler concatenates all the results received so far into two strings: <code>final_transcript</code> and  <code>interim_transcript</code>.  The resulting strings may include "\n", such as when the user speaks “new paragraph”, so we use the <code>linebreak</code> function to convert these to HTML tags <code>&lt;br&gt;</code> or <code>&lt;p&gt;</code>. Finally it sets these strings as the innerHTML of their corresponding <code>&lt;span&gt;</code> elements: <code>final_span</code> which is styled with black text, and <code>interim_span</code> which is styled with gray text.</p>

<p><code>interim_transcript</code> is a local variable, and is completely rebuilt each time this event is called because it’s possible that all interim results have changed since the last <code>onresult</code> event. We could do the same for <code>final_transcript</code> simply by starting the for loop at 0.  However, because final text never changes, we’ve made the code here a bit more efficient by making <code>final_transcript</code> a global, so that this event can start the for loop at <code>event.resultIndex</code> and only append any new final text. </p>

<p>That’s it! The rest of the code is there just to make everything look pretty. It maintains state, shows the user some informative messages, and swaps the GIF image on the microphone button between the static microphone, the mic-slash image, and mic-animate with the pulsating red dot. </p>

<p>The mic-slash image is shown when <code>recognition.start()</code> is called, and then replaced with mic-animate when <code>onstart</code> fires. Typically this happens so quickly that the slash is not noticeable, but the first time speech recognition is used, Chrome needs to ask the user for permission to use the microphone, in which case  <code>onstart</code> only fires when and if the user allows permission. <b>Pages hosted on HTTPS do not need to ask repeatedly for permission, whereas HTTP hosted pages do.</b></p>

<p>So make your web pages come alive by enabling them to listen to your users!</p>

<p>We’d love to hear your feedback...</p>

<ul>
<li>For comments on the W3C Web Speech API specification: <a href="mailto:public-speech-api@w3.org">email</a>, <a href="http://lists.w3.org/Archives/Public/public-speech-api/">mailing archive</a>, <a href="http://www.w3.org/community/speech-api/">community group</a></li>
<li>For comments on Chrome’s implementation of this spec: <a href="mailto:chromium-html5@chromium.org?subject=Web%20Speech%20API">email</a>, <a href="https://groups.google.com/a/chromium.org/forum/?fromgroups#!forum/chromium-html5">mailing archive</a></li>
</ul>
=======
---
rss: false
layout: update
published: true

collection: updates
category: chrome
product: chrome
type: news
date: 2013-01-14

title: "Voice Driven Web Apps: Introduction to the Web Speech API"
description: ""
article:
  written_on: 2013-01-14
  updated_on: 2013-01-14
authors:
  - glenshires
tags:
  - announcement
  - input
  - voice
  - multimedia
  - webspeech
permalink: /updates/2013/01/Voice-Driven-Web-Apps-Introduction-to-the-Web-Speech-API
---
<script>
var scripts = document.querySelectorAll('script');
var thisscript = scripts[scripts.length-1];
thisscript.parentNode.parentNode.id = 'webspeechapi';
</script>
<style>
#webspeechapi figure {
text-align: center;
display: inline-block;
vertical-align: top;
}
#webspeechapi .demopreview {
  width: 480px;
  height: 219px;
  border: 1px solid #ccc;
  max-width: 100%;
}
</style>

<p>The new JavaScript <a href="http://dvcs.w3.org/hg/speech-api/raw-file/tip/speechapi.html">Web Speech API</a> makes it easy to add speech recognition to your web pages. This API allows fine control and flexibility over the speech recognition capabilities in Chrome version 25 and later. Here's an example with the recognized text appearing almost immediately while speaking.</p>


{% video //www.youtube.com/embed/qRolXPWqCSo %} {% endvideo %}

<figure>
<a href="https://www.google.com/intl/en/chrome/demos/speech.html"><img src="{{site.baseurl}}/updates/2013-01-14-voice-driven-web-apps-introduction-to-the-web-speech-api/web-speech-api-demo.jpg" alt="Web Speech API demo" class="demopreview" /></a>
<figcaption><p><a href="https://www.google.com/intl/en/chrome/demos/speech.html">DEMO</a> / <a href="https://github.com/GoogleChrome/webplatform-samples/tree/master/webspeechdemo">SOURCE</a></p></figcaption>
</figure>

<p>Let’s take a look under the hood. First we check to see if the browser supports the Web Speech API by checking if the <code>webkitSpeechRecognition</code> object exists. If not, we suggest the user upgrades his browser. (Since the API is still experimental, it's currently vendor prefixed.) Lastly, we create the <code>webkitSpeechRecognition</code> object which provides the speech interface, and set some of its attributes and event handlers.</p>

{% highlight javascript %}
if (!('webkitSpeechRecognition' in window)) {
  upgrade();
} else {
  var recognition = new webkitSpeechRecognition();
  recognition.continuous = true;
  recognition.interimResults = true;

  recognition.onstart = function() { ... }
  recognition.onresult = function(event) { ... }
  recognition.onerror = function(event) { ... }
  recognition.onend = function() { ... }
  ...
{% endhighlight %}

<p>The default value for <code>continuous</code> is false, meaning that when the user stops talking, speech recognition will end. This mode is great for simple text like short input fields. In this <a href="https://www.google.com/intl/en/chrome/demos/speech.html">demo</a>, we set it to true, so that recognition will continue even if the user pauses while speaking.</p>

<p>The default value for <code>interimResults</code> is false, meaning that the only results returned by the recognizer are final and will not change. The demo sets it to true so we get early, interim results that may change. Watch the demo carefully, the grey text is the text that is interim and does sometimes change, whereas the black text are responses from the recognizer that are marked final and will not change.</p>

<p>To get started, the user clicks on the microphone button, which triggers this code:</p>

{% highlight javascript %}
function startButton(event) {
  ...
  final_transcript = '';
  recognition.lang = select_dialect.value;
  recognition.start();
{% endhighlight %}

<p>We set the spoken language for the speech recognizer "lang" to the BCP-47 value that the user has selected via the selection drop-down list, for example “en-US” for English-United States. If this is not set, it defaults to the lang of the HTML document root element and hierarchy. Chrome speech recognition supports numerous languages (see the “<code>langs</code>” table in the demo source), as well as some right-to-left languages that are not included in this demo, such as he-IL and ar-EG.</p>

<p>After setting the language, we call <code>recognition.start()</code> to activate the speech recognizer. Once it begins capturing audio, it calls the <code>onstart</code> event handler, and then for each new set of results, it calls the <code>onresult</code> event handler.</p>

{% highlight javascript %}
  recognition.onresult = function(event) {
    var interim_transcript = '';

    for (var i = event.resultIndex; i &lt; event.results.length; ++i) {
      if (event.results[i].isFinal) {
        final_transcript += event.results[i][0].transcript;
      } else {
        interim_transcript += event.results[i][0].transcript;
      }
    }
    final_transcript = capitalize(final_transcript);
    final_span.innerHTML = linebreak(final_transcript);
    interim_span.innerHTML = linebreak(interim_transcript);
  };
}
{% endhighlight %}

<p>This handler concatenates all the results received so far into two strings: <code>final_transcript</code> and  <code>interim_transcript</code>.  The resulting strings may include "\n", such as when the user speaks “new paragraph”, so we use the <code>linebreak</code> function to convert these to HTML tags <code>&lt;br&gt;</code> or <code>&lt;p&gt;</code>. Finally it sets these strings as the innerHTML of their corresponding <code>&lt;span&gt;</code> elements: <code>final_span</code> which is styled with black text, and <code>interim_span</code> which is styled with gray text.</p>

<p><code>interim_transcript</code> is a local variable, and is completely rebuilt each time this event is called because it’s possible that all interim results have changed since the last <code>onresult</code> event. We could do the same for <code>final_transcript</code> simply by starting the for loop at 0.  However, because final text never changes, we’ve made the code here a bit more efficient by making <code>final_transcript</code> a global, so that this event can start the for loop at <code>event.resultIndex</code> and only append any new final text. </p>

<p>That’s it! The rest of the code is there just to make everything look pretty. It maintains state, shows the user some informative messages, and swaps the GIF image on the microphone button between the static microphone, the mic-slash image, and mic-animate with the pulsating red dot. </p>

<p>The mic-slash image is shown when <code>recognition.start()</code> is called, and then replaced with mic-animate when <code>onstart</code> fires. Typically this happens so quickly that the slash is not noticeable, but the first time speech recognition is used, Chrome needs to ask the user for permission to use the microphone, in which case  <code>onstart</code> only fires when and if the user allows permission. <b>Pages hosted on HTTPS do not need to ask repeatedly for permission, whereas HTTP hosted pages do.</b></p>

<p>So make your web pages come alive by enabling them to listen to your users!</p>

<p>We’d love to hear your feedback...</p>

<ul>
<li>For comments on the W3C Web Speech API specification: <a href="mailto:public-speech-api@w3.org">email</a>, <a href="http://lists.w3.org/Archives/Public/public-speech-api/">mailing archive</a>, <a href="http://www.w3.org/community/speech-api/">community group</a></li>
<li>For comments on Chrome’s implementation of this spec: <a href="mailto:chromium-html5@chromium.org?subject=Web%20Speech%20API">email</a>, <a href="https://groups.google.com/a/chromium.org/forum/?fromgroups#!forum/chromium-html5">mailing archive</a></li>
</ul>
>>>>>>> 5932b2b6
<|MERGE_RESOLUTION|>--- conflicted
+++ resolved
@@ -1,4 +1,3 @@
-<<<<<<< HEAD
 ---
 rss: false
 layout: update
@@ -120,130 +119,4 @@
 <ul>
 <li>For comments on the W3C Web Speech API specification: <a href="mailto:public-speech-api@w3.org">email</a>, <a href="http://lists.w3.org/Archives/Public/public-speech-api/">mailing archive</a>, <a href="http://www.w3.org/community/speech-api/">community group</a></li>
 <li>For comments on Chrome’s implementation of this spec: <a href="mailto:chromium-html5@chromium.org?subject=Web%20Speech%20API">email</a>, <a href="https://groups.google.com/a/chromium.org/forum/?fromgroups#!forum/chromium-html5">mailing archive</a></li>
-</ul>
-=======
----
-rss: false
-layout: update
-published: true
-
-collection: updates
-category: chrome
-product: chrome
-type: news
-date: 2013-01-14
-
-title: "Voice Driven Web Apps: Introduction to the Web Speech API"
-description: ""
-article:
-  written_on: 2013-01-14
-  updated_on: 2013-01-14
-authors:
-  - glenshires
-tags:
-  - announcement
-  - input
-  - voice
-  - multimedia
-  - webspeech
-permalink: /updates/2013/01/Voice-Driven-Web-Apps-Introduction-to-the-Web-Speech-API
----
-<script>
-var scripts = document.querySelectorAll('script');
-var thisscript = scripts[scripts.length-1];
-thisscript.parentNode.parentNode.id = 'webspeechapi';
-</script>
-<style>
-#webspeechapi figure {
-text-align: center;
-display: inline-block;
-vertical-align: top;
-}
-#webspeechapi .demopreview {
-  width: 480px;
-  height: 219px;
-  border: 1px solid #ccc;
-  max-width: 100%;
-}
-</style>
-
-<p>The new JavaScript <a href="http://dvcs.w3.org/hg/speech-api/raw-file/tip/speechapi.html">Web Speech API</a> makes it easy to add speech recognition to your web pages. This API allows fine control and flexibility over the speech recognition capabilities in Chrome version 25 and later. Here's an example with the recognized text appearing almost immediately while speaking.</p>
-
-
-{% video //www.youtube.com/embed/qRolXPWqCSo %} {% endvideo %}
-
-<figure>
-<a href="https://www.google.com/intl/en/chrome/demos/speech.html"><img src="{{site.baseurl}}/updates/2013-01-14-voice-driven-web-apps-introduction-to-the-web-speech-api/web-speech-api-demo.jpg" alt="Web Speech API demo" class="demopreview" /></a>
-<figcaption><p><a href="https://www.google.com/intl/en/chrome/demos/speech.html">DEMO</a> / <a href="https://github.com/GoogleChrome/webplatform-samples/tree/master/webspeechdemo">SOURCE</a></p></figcaption>
-</figure>
-
-<p>Let’s take a look under the hood. First we check to see if the browser supports the Web Speech API by checking if the <code>webkitSpeechRecognition</code> object exists. If not, we suggest the user upgrades his browser. (Since the API is still experimental, it's currently vendor prefixed.) Lastly, we create the <code>webkitSpeechRecognition</code> object which provides the speech interface, and set some of its attributes and event handlers.</p>
-
-{% highlight javascript %}
-if (!('webkitSpeechRecognition' in window)) {
-  upgrade();
-} else {
-  var recognition = new webkitSpeechRecognition();
-  recognition.continuous = true;
-  recognition.interimResults = true;
-
-  recognition.onstart = function() { ... }
-  recognition.onresult = function(event) { ... }
-  recognition.onerror = function(event) { ... }
-  recognition.onend = function() { ... }
-  ...
-{% endhighlight %}
-
-<p>The default value for <code>continuous</code> is false, meaning that when the user stops talking, speech recognition will end. This mode is great for simple text like short input fields. In this <a href="https://www.google.com/intl/en/chrome/demos/speech.html">demo</a>, we set it to true, so that recognition will continue even if the user pauses while speaking.</p>
-
-<p>The default value for <code>interimResults</code> is false, meaning that the only results returned by the recognizer are final and will not change. The demo sets it to true so we get early, interim results that may change. Watch the demo carefully, the grey text is the text that is interim and does sometimes change, whereas the black text are responses from the recognizer that are marked final and will not change.</p>
-
-<p>To get started, the user clicks on the microphone button, which triggers this code:</p>
-
-{% highlight javascript %}
-function startButton(event) {
-  ...
-  final_transcript = '';
-  recognition.lang = select_dialect.value;
-  recognition.start();
-{% endhighlight %}
-
-<p>We set the spoken language for the speech recognizer "lang" to the BCP-47 value that the user has selected via the selection drop-down list, for example “en-US” for English-United States. If this is not set, it defaults to the lang of the HTML document root element and hierarchy. Chrome speech recognition supports numerous languages (see the “<code>langs</code>” table in the demo source), as well as some right-to-left languages that are not included in this demo, such as he-IL and ar-EG.</p>
-
-<p>After setting the language, we call <code>recognition.start()</code> to activate the speech recognizer. Once it begins capturing audio, it calls the <code>onstart</code> event handler, and then for each new set of results, it calls the <code>onresult</code> event handler.</p>
-
-{% highlight javascript %}
-  recognition.onresult = function(event) {
-    var interim_transcript = '';
-
-    for (var i = event.resultIndex; i &lt; event.results.length; ++i) {
-      if (event.results[i].isFinal) {
-        final_transcript += event.results[i][0].transcript;
-      } else {
-        interim_transcript += event.results[i][0].transcript;
-      }
-    }
-    final_transcript = capitalize(final_transcript);
-    final_span.innerHTML = linebreak(final_transcript);
-    interim_span.innerHTML = linebreak(interim_transcript);
-  };
-}
-{% endhighlight %}
-
-<p>This handler concatenates all the results received so far into two strings: <code>final_transcript</code> and  <code>interim_transcript</code>.  The resulting strings may include "\n", such as when the user speaks “new paragraph”, so we use the <code>linebreak</code> function to convert these to HTML tags <code>&lt;br&gt;</code> or <code>&lt;p&gt;</code>. Finally it sets these strings as the innerHTML of their corresponding <code>&lt;span&gt;</code> elements: <code>final_span</code> which is styled with black text, and <code>interim_span</code> which is styled with gray text.</p>
-
-<p><code>interim_transcript</code> is a local variable, and is completely rebuilt each time this event is called because it’s possible that all interim results have changed since the last <code>onresult</code> event. We could do the same for <code>final_transcript</code> simply by starting the for loop at 0.  However, because final text never changes, we’ve made the code here a bit more efficient by making <code>final_transcript</code> a global, so that this event can start the for loop at <code>event.resultIndex</code> and only append any new final text. </p>
-
-<p>That’s it! The rest of the code is there just to make everything look pretty. It maintains state, shows the user some informative messages, and swaps the GIF image on the microphone button between the static microphone, the mic-slash image, and mic-animate with the pulsating red dot. </p>
-
-<p>The mic-slash image is shown when <code>recognition.start()</code> is called, and then replaced with mic-animate when <code>onstart</code> fires. Typically this happens so quickly that the slash is not noticeable, but the first time speech recognition is used, Chrome needs to ask the user for permission to use the microphone, in which case  <code>onstart</code> only fires when and if the user allows permission. <b>Pages hosted on HTTPS do not need to ask repeatedly for permission, whereas HTTP hosted pages do.</b></p>
-
-<p>So make your web pages come alive by enabling them to listen to your users!</p>
-
-<p>We’d love to hear your feedback...</p>
-
-<ul>
-<li>For comments on the W3C Web Speech API specification: <a href="mailto:public-speech-api@w3.org">email</a>, <a href="http://lists.w3.org/Archives/Public/public-speech-api/">mailing archive</a>, <a href="http://www.w3.org/community/speech-api/">community group</a></li>
-<li>For comments on Chrome’s implementation of this spec: <a href="mailto:chromium-html5@chromium.org?subject=Web%20Speech%20API">email</a>, <a href="https://groups.google.com/a/chromium.org/forum/?fromgroups#!forum/chromium-html5">mailing archive</a></li>
-</ul>
->>>>>>> 5932b2b6
+</ul>