<<<<<<< HEAD
---
rss: false
layout: update
published: true

collection: updates
category: chrome
product: chrome
type: news
date: 2013-03-22

title: "What's the CSS :scope pseudo-class for?"
description: ""
article:
  written_on: 2013-03-22
  updated_on: 2013-03-22
authors:
  - ericbidelman
tags:
  - dom
  - semantics
permalink: /updates/2013/03/What-s-the-CSS-scope-pseudo-class-for
---
`:scope` is defined in [CSS Selectors 4](http://www.w3.org/TR/selectors4/#scope-pseudo) as:

> A pseudo-class which represents any element that is in the contextual reference element set. This is is a (potentially empty) explicitly-specified set of elements, such as that specified by the `querySelector()`, or the parent element of a `<style scoped>` element, which is used to "scope" a selector so that it only matches within a subtree.

An example of using this guy is within a `<style scoped>` ([more info](http://updates.html5rocks.com/2012/03/A-New-Experimental-Feature-style-scoped)):

{% highlight HTML %}
<style>
  li {
    color: blue;
  }
</style>

<ul>
  <style scoped>
    li {
      color: red;
    }
    :scope {
      border: 1px solid red;
    }
  </style>
  <li>abc</li>
  <li>def</li>
  <li>efg</li>
</ul>

<ul>
  <li>hij</li>
  <li>klm</li>
  <li>nop</li>
</ul>
{% endhighlight %}

Note: `<style scoped>` can be enabled in Chrome using the "Enable experimental WebKit features" flag in about:flags.

This colors the `li` elements in the first `ul` red and, because of the `:scope` rule, puts a border around the `ul`. That's because in the context of this `<style scoped>`, the `ul` matches `:scope`. It's the local context. If we were to add a `:scope` rule in the outer `<style>` it would match the entire document. Essentially, equivalent to `:root`.

## Contextual elements

You're probably aware of the `Element` version of `querySelector()` and `querySelectorAll()`. Instead of querying the entire document, you can restrict the result set to a contextual element:

{% highlight HTML %}
<ul>
 <li id="scope"><a>abc</a></li>
 <li>def</li>
 <li><a>efg</a></li>
</ul>
<script>
  document.querySelectorAll('ul a').length; // 2

  var scope = document.querySelector('#scope');
  scope.querySelectorAll('a').length; // 1
</script>
{% endhighlight %}

When these are called, the browser returns a `NodeList` that's filtered to only include the set of nodes that a.) match the selector and b.) which are also descendants of the context element. So in the the second example, the browser finds all `a` elements, then filters out the ones not in the `scope` element. This works, but it can lead to some bizarre behavior if you're not careful. Read on.

##When querySelector goes wrong

There's a _really_ [important point](http://www.w3.org/TR/selectors-api/#examples0) in the [Selectors spec](http://www.w3.org/TR/selectors-api/) that people often overlook. Even when `querySelector[All]()` is invoked on an element, **selectors still evaluate in the context of the entire document**. This means unanticipated things can happen:

{% highlight javascript %}
scope.querySelectorAll('ul a').length); // 1
scope.querySelectorAll('body ul a').length); // 1
{% endhighlight %}

WTF! In the first example, `ul` _is_ my element, yet I'm still able to use it and matches nodes. In the second, `body` isn't even a descendant of my element, but "`body ul a`" still matches. Both of these are confusing and not what you'd expect.

It's worth making the comparison to jQuery here, which takes the right approach and does what you'd expect:

{% highlight javascript %}
$(scope).find('ul a').length // 0
$(scope).find('body ul a').length // 0
{% endhighlight %}

...enter `:scope` to solve these semantic shenanigans.

## Fixing querySelector with :scope

WebKit [recently landed](http://trac.webkit.org/changeset/145691) support for using the `:scope` pseudo-class in `querySelector[All]()`. You can test it in Chrome Canary 27.

You can use it **restrict selectors to a context element**. Let's see an example. In the following, `:scope` is used to "scope" the selector to the scope element's subtree. That's right, I said scope three times!

{% highlight javascript %}
scope.querySelectorAll(':scope ul a').length); // 0
scope.querySelectorAll(':scope body ul a').length); // 0
scope.querySelectorAll(':scope a').length); // 1
{% endhighlight %}

Using `:scope` makes the semantics of the `querySelector()` methods a little more predictable and inline with what others like jQuery are already doing.

## Performance win?

Not yet :(

I was curious if using `:scope` in qS/qSA gives a performance boost. So...like a good engineer I threw together a [test](http://jsbin.com/icahoc/1/). My rationale: less surface area for the browser to do selector matching means speedier lookups.

In my experiment, WebKit currently takes ~1.5-2x longer than not using `:scope`. Drats! When [crbug.com/222028](http://crbug.com/222028) gets fixed, **using it should theoretically give you a slight performance boost** over not using it.
=======
---
rss: false
layout: update
published: true

collection: updates
category: chrome
product: chrome
type: news
date: 2013-03-22

title: "What's the CSS :scope pseudo-class for?"
description: ""
article:
  written_on: 2013-03-22
  updated_on: 2013-03-22
authors:
  - ericbidelman
tags:
  - api
  - dom
  - semantics
  - announcement
permalink: /updates/2013/03/What-s-the-CSS-scope-pseudo-class-for
---
`:scope` is defined in [CSS Selectors 4](http://www.w3.org/TR/selectors4/#scope-pseudo) as:

> A pseudo-class which represents any element that is in the contextual reference element set. This is is a (potentially empty) explicitly-specified set of elements, such as that specified by the `querySelector()`, or the parent element of a `<style scoped>` element, which is used to "scope" a selector so that it only matches within a subtree.

An example of using this guy is within a `<style scoped>` ([more info](http://updates.html5rocks.com/2012/03/A-New-Experimental-Feature-style-scoped)):

{% highlight HTML %}
<style>
  li {
    color: blue;
  }
</style>

<ul>
  <style scoped>
    li {
      color: red;
    }
    :scope {
      border: 1px solid red;
    }
  </style>
  <li>abc</li>
  <li>def</li>
  <li>efg</li>
</ul>

<ul>
  <li>hij</li>
  <li>klm</li>
  <li>nop</li>
</ul>
{% endhighlight %}

Note: `<style scoped>` can be enabled in Chrome using the "Enable experimental WebKit features" flag in about:flags.

This colors the `li` elements in the first `ul` red and, because of the `:scope` rule, puts a border around the `ul`. That's because in the context of this `<style scoped>`, the `ul` matches `:scope`. It's the local context. If we were to add a `:scope` rule in the outer `<style>` it would match the entire document. Essentially, equivalent to `:root`.

## Contextual elements

You're probably aware of the `Element` version of `querySelector()` and `querySelectorAll()`. Instead of querying the entire document, you can restrict the result set to a contextual element:

{% highlight HTML %}
<ul>
 <li id="scope"><a>abc</a></li>
 <li>def</li>
 <li><a>efg</a></li>
</ul>
<script>
  document.querySelectorAll('ul a').length; // 2

  var scope = document.querySelector('#scope');
  scope.querySelectorAll('a').length; // 1
</script>
{% endhighlight %}

When these are called, the browser returns a `NodeList` that's filtered to only include the set of nodes that a.) match the selector and b.) which are also descendants of the context element. So in the the second example, the browser finds all `a` elements, then filters out the ones not in the `scope` element. This works, but it can lead to some bizarre behavior if you're not careful. Read on.

##When querySelector goes wrong

There's a _really_ [important point](http://www.w3.org/TR/selectors-api/#examples0) in the [Selectors spec](http://www.w3.org/TR/selectors-api/) that people often overlook. Even when `querySelector[All]()` is invoked on an element, **selectors still evaluate in the context of the entire document**. This means unanticipated things can happen:

{% highlight javascript %}
scope.querySelectorAll('ul a').length); // 1
scope.querySelectorAll('body ul a').length); // 1
{% endhighlight %}

WTF! In the first example, `ul` _is_ my element, yet I'm still able to use it and matches nodes. In the second, `body` isn't even a descendant of my element, but "`body ul a`" still matches. Both of these are confusing and not what you'd expect.

It's worth making the comparison to jQuery here, which takes the right approach and does what you'd expect:

{% highlight javascript %}
$(scope).find('ul a').length // 0
$(scope).find('body ul a').length // 0
{% endhighlight %}

...enter `:scope` to solve these semantic shenanigans.

## Fixing querySelector with :scope

WebKit [recently landed](http://trac.webkit.org/changeset/145691) support for using the `:scope` pseudo-class in `querySelector[All]()`. You can test it in Chrome Canary 27.

You can use it **restrict selectors to a context element**. Let's see an example. In the following, `:scope` is used to "scope" the selector to the scope element's subtree. That's right, I said scope three times!

{% highlight javascript %}
scope.querySelectorAll(':scope ul a').length); // 0
scope.querySelectorAll(':scope body ul a').length); // 0
scope.querySelectorAll(':scope a').length); // 1
{% endhighlight %}

Using `:scope` makes the semantics of the `querySelector()` methods a little more predictable and inline with what others like jQuery are already doing.

## Performance win?

Not yet :(

I was curious if using `:scope` in qS/qSA gives a performance boost. So...like a good engineer I threw together a [test](http://jsbin.com/icahoc/1/). My rationale: less surface area for the browser to do selector matching means speedier lookups.

In my experiment, WebKit currently takes ~1.5-2x longer than not using `:scope`. Drats! When [crbug.com/222028](http://crbug.com/222028) gets fixed, **using it should theoretically give you a slight performance boost** over not using it.
>>>>>>> d9502f97
<|MERGE_RESOLUTION|>--- conflicted
+++ resolved
@@ -1,4 +1,3 @@
-<<<<<<< HEAD
 ---
 rss: false
 layout: update
@@ -120,130 +119,4 @@
 
 I was curious if using `:scope` in qS/qSA gives a performance boost. So...like a good engineer I threw together a [test](http://jsbin.com/icahoc/1/). My rationale: less surface area for the browser to do selector matching means speedier lookups.
 
-In my experiment, WebKit currently takes ~1.5-2x longer than not using `:scope`. Drats! When [crbug.com/222028](http://crbug.com/222028) gets fixed, **using it should theoretically give you a slight performance boost** over not using it.
-=======
----
-rss: false
-layout: update
-published: true
-
-collection: updates
-category: chrome
-product: chrome
-type: news
-date: 2013-03-22
-
-title: "What's the CSS :scope pseudo-class for?"
-description: ""
-article:
-  written_on: 2013-03-22
-  updated_on: 2013-03-22
-authors:
-  - ericbidelman
-tags:
-  - api
-  - dom
-  - semantics
-  - announcement
-permalink: /updates/2013/03/What-s-the-CSS-scope-pseudo-class-for
----
-`:scope` is defined in [CSS Selectors 4](http://www.w3.org/TR/selectors4/#scope-pseudo) as:
-
-> A pseudo-class which represents any element that is in the contextual reference element set. This is is a (potentially empty) explicitly-specified set of elements, such as that specified by the `querySelector()`, or the parent element of a `<style scoped>` element, which is used to "scope" a selector so that it only matches within a subtree.
-
-An example of using this guy is within a `<style scoped>` ([more info](http://updates.html5rocks.com/2012/03/A-New-Experimental-Feature-style-scoped)):
-
-{% highlight HTML %}
-<style>
-  li {
-    color: blue;
-  }
-</style>
-
-<ul>
-  <style scoped>
-    li {
-      color: red;
-    }
-    :scope {
-      border: 1px solid red;
-    }
-  </style>
-  <li>abc</li>
-  <li>def</li>
-  <li>efg</li>
-</ul>
-
-<ul>
-  <li>hij</li>
-  <li>klm</li>
-  <li>nop</li>
-</ul>
-{% endhighlight %}
-
-Note: `<style scoped>` can be enabled in Chrome using the "Enable experimental WebKit features" flag in about:flags.
-
-This colors the `li` elements in the first `ul` red and, because of the `:scope` rule, puts a border around the `ul`. That's because in the context of this `<style scoped>`, the `ul` matches `:scope`. It's the local context. If we were to add a `:scope` rule in the outer `<style>` it would match the entire document. Essentially, equivalent to `:root`.
-
-## Contextual elements
-
-You're probably aware of the `Element` version of `querySelector()` and `querySelectorAll()`. Instead of querying the entire document, you can restrict the result set to a contextual element:
-
-{% highlight HTML %}
-<ul>
- <li id="scope"><a>abc</a></li>
- <li>def</li>
- <li><a>efg</a></li>
-</ul>
-<script>
-  document.querySelectorAll('ul a').length; // 2
-
-  var scope = document.querySelector('#scope');
-  scope.querySelectorAll('a').length; // 1
-</script>
-{% endhighlight %}
-
-When these are called, the browser returns a `NodeList` that's filtered to only include the set of nodes that a.) match the selector and b.) which are also descendants of the context element. So in the the second example, the browser finds all `a` elements, then filters out the ones not in the `scope` element. This works, but it can lead to some bizarre behavior if you're not careful. Read on.
-
-##When querySelector goes wrong
-
-There's a _really_ [important point](http://www.w3.org/TR/selectors-api/#examples0) in the [Selectors spec](http://www.w3.org/TR/selectors-api/) that people often overlook. Even when `querySelector[All]()` is invoked on an element, **selectors still evaluate in the context of the entire document**. This means unanticipated things can happen:
-
-{% highlight javascript %}
-scope.querySelectorAll('ul a').length); // 1
-scope.querySelectorAll('body ul a').length); // 1
-{% endhighlight %}
-
-WTF! In the first example, `ul` _is_ my element, yet I'm still able to use it and matches nodes. In the second, `body` isn't even a descendant of my element, but "`body ul a`" still matches. Both of these are confusing and not what you'd expect.
-
-It's worth making the comparison to jQuery here, which takes the right approach and does what you'd expect:
-
-{% highlight javascript %}
-$(scope).find('ul a').length // 0
-$(scope).find('body ul a').length // 0
-{% endhighlight %}
-
-...enter `:scope` to solve these semantic shenanigans.
-
-## Fixing querySelector with :scope
-
-WebKit [recently landed](http://trac.webkit.org/changeset/145691) support for using the `:scope` pseudo-class in `querySelector[All]()`. You can test it in Chrome Canary 27.
-
-You can use it **restrict selectors to a context element**. Let's see an example. In the following, `:scope` is used to "scope" the selector to the scope element's subtree. That's right, I said scope three times!
-
-{% highlight javascript %}
-scope.querySelectorAll(':scope ul a').length); // 0
-scope.querySelectorAll(':scope body ul a').length); // 0
-scope.querySelectorAll(':scope a').length); // 1
-{% endhighlight %}
-
-Using `:scope` makes the semantics of the `querySelector()` methods a little more predictable and inline with what others like jQuery are already doing.
-
-## Performance win?
-
-Not yet :(
-
-I was curious if using `:scope` in qS/qSA gives a performance boost. So...like a good engineer I threw together a [test](http://jsbin.com/icahoc/1/). My rationale: less surface area for the browser to do selector matching means speedier lookups.
-
-In my experiment, WebKit currently takes ~1.5-2x longer than not using `:scope`. Drats! When [crbug.com/222028](http://crbug.com/222028) gets fixed, **using it should theoretically give you a slight performance boost** over not using it.
->>>>>>> d9502f97
+In my experiment, WebKit currently takes ~1.5-2x longer than not using `:scope`. Drats! When [crbug.com/222028](http://crbug.com/222028) gets fixed, **using it should theoretically give you a slight performance boost** over not using it.