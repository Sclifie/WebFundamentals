<<<<<<< HEAD
---
rss: false
layout: update
published: true

collection: updates
category: chrome
product: chrome
type: news
date: 2011-08-31

title: "What's different in the new WebSocket protocol"
description: ""
article:
  written_on: 2011-08-31
  updated_on: 2011-08-31
authors:
  - agektmr
tags:
  - websockets
  - connectivity
permalink: /updates/2011/08/What-s-different-in-the-new-WebSocket-protocol
---
The WebSocket protocol specification has recently been updated to solve previous security concerns and is largely stable. Below is a summary of the changes involved, along with some notes on current implementations.

### What has been changed since WebSocket HyBi 00?

* The protocol frame format has been changed. HyBi 00 used to use <code>"0x00"</code> for head and <code>"0xff"</code> for tail for each frame. HyBi 10 now uses new format like following:
<pre><code>
      0                   1                   2                   3
      0 1 2 3 4 5 6 7 8 9 0 1 2 3 4 5 6 7 8 9 0 1 2 3 4 5 6 7 8 9 0 1
     +-+-+-+-+-------+-+-------------+-------------------------------+
     |F|R|R|R| opcode|M| Payload len |    Extended payload length    |
     |I|S|S|S|  (4)  |A|     (7)     |             (16/63)           |
     |N|V|V|V|       |S|             |   (if payload len==126/127)   |
     | |1|2|3|       |K|             |                               |
     +-+-+-+-+-------+-+-------------+ - - - - - - - - - - - - - - - +
     |     Extended payload length continued, if payload len == 127  |
     + - - - - - - - - - - - - - - - +-------------------------------+
     |                               |Masking-key, if MASK set to 1  |
     +-------------------------------+-------------------------------+
     | Masking-key (continued)       |          Payload Data         |
     +-------------------------------- - - - - - - - - - - - - - - - +
     :                     Payload Data continued ...                :
     + - - - - - - - - - - - - - - - - - - - - - - - - - - - - - - - +
     |                     Payload Data continued ...                |
     +---------------------------------------------------------------+
</code></pre>

* Security issues have been addressed.
** <code>Sec-WebSocket-Key</code> and <code>Sec-WebSocket-Accept</code> are added in place of HyBi 00's three keys. The browser gives randomly generated number to <code>Sec-WebSocket-Key</code>. Then, the server uses it with WebSocket protocol's specific GUID (<code>258EAFA5-E914-47DA-95CA-C5AB0DC85B11</code>) and SHA1 / BASE64, etc to return <code>Sec-WebSocket-Accept</code> so that browser can confirm that it understands WebSocket. This prevents a cross-protocol attack.
** On each frame, *frame masking* is now required. This prevents cache poisoning on proxy. <code>Sec-WebSocket-Origin</code> is added to prevent access from scripts that the service provider isn't aware of.
** <code>Sec-WebSocket-Origin</code> is added in place of HyBi 00's Origin key to prevent access from scripts that the service provider doesn't aware of. Note that this will be just "<code>Origin</code>" on HyBi 11.
* JS API changes
** <code>subprotocol</code> can now be array, allowing a method signature of <code>new WebSocket(String url, Array subprotocol)</code>
** <code>.protocol</code> attribute [String]
** <code>.binaryType</code> attribute [Blob|ArrayBuffer]
** <code>.extension</code> [String]
** Status code and reason (why the connection is closed) have been added to <code>CloseEvent</code>.  The <code>close()</code> function has also been changed to accept these two arguments accordingly.
* Extensions
** <code>Sec-WebSocket-Extensions</code> is added. Proposed extensions are:
*** <code>deflate-frame</code> makes frames compressed at source and extracted at destination.
*** <code>x-google-mux</code> to support multiplexing but is in early stage.

### Is there compatibility between HyBi 00 and HyBi 10 on both server and browser implementation?

* Server implementations can support both HyBi 00 and HyBi 10 by looking at the handshake HTTP header. However, it is not recommended to support HyBi 00 since it's known to be vulnerable.
* The WebSocket JavaScript API is largely similar between old and new versions. But as noted above, we don't recommend supporting HyBi 00 since it's known to be vulnerable.

### Which browser support HyBi 10?

* Chrome 14 supports HyBi 10 protocol although the WebSocket JavaScript API changes mentioned above are still on the way. Firefox 7 is also planned to support HyBi 10.
=======
---
rss: false
layout: update
published: true

collection: updates
category: chrome
product: chrome
type: news
date: 2011-08-31

title: "What's different in the new WebSocket protocol"
description: ""
article:
  written_on: 2011-08-31
  updated_on: 2011-08-31
authors:
  - agektmr
tags:
  - announcement
  - websockets
  - connectivity
permalink: /updates/2011/08/What-s-different-in-the-new-WebSocket-protocol
---
The WebSocket protocol specification has recently been updated to solve previous security concerns and is largely stable. Below is a summary of the changes involved, along with some notes on current implementations.

### What has been changed since WebSocket HyBi 00?

* The protocol frame format has been changed. HyBi 00 used to use <code>"0x00"</code> for head and <code>"0xff"</code> for tail for each frame. HyBi 10 now uses new format like following:
<pre><code>
      0                   1                   2                   3
      0 1 2 3 4 5 6 7 8 9 0 1 2 3 4 5 6 7 8 9 0 1 2 3 4 5 6 7 8 9 0 1
     +-+-+-+-+-------+-+-------------+-------------------------------+
     |F|R|R|R| opcode|M| Payload len |    Extended payload length    |
     |I|S|S|S|  (4)  |A|     (7)     |             (16/63)           |
     |N|V|V|V|       |S|             |   (if payload len==126/127)   |
     | |1|2|3|       |K|             |                               |
     +-+-+-+-+-------+-+-------------+ - - - - - - - - - - - - - - - +
     |     Extended payload length continued, if payload len == 127  |
     + - - - - - - - - - - - - - - - +-------------------------------+
     |                               |Masking-key, if MASK set to 1  |
     +-------------------------------+-------------------------------+
     | Masking-key (continued)       |          Payload Data         |
     +-------------------------------- - - - - - - - - - - - - - - - +
     :                     Payload Data continued ...                :
     + - - - - - - - - - - - - - - - - - - - - - - - - - - - - - - - +
     |                     Payload Data continued ...                |
     +---------------------------------------------------------------+
</code></pre>

* Security issues have been addressed.
** <code>Sec-WebSocket-Key</code> and <code>Sec-WebSocket-Accept</code> are added in place of HyBi 00's three keys. The browser gives randomly generated number to <code>Sec-WebSocket-Key</code>. Then, the server uses it with WebSocket protocol's specific GUID (<code>258EAFA5-E914-47DA-95CA-C5AB0DC85B11</code>) and SHA1 / BASE64, etc to return <code>Sec-WebSocket-Accept</code> so that browser can confirm that it understands WebSocket. This prevents a cross-protocol attack.
** On each frame, *frame masking* is now required. This prevents cache poisoning on proxy. <code>Sec-WebSocket-Origin</code> is added to prevent access from scripts that the service provider isn't aware of.
** <code>Sec-WebSocket-Origin</code> is added in place of HyBi 00's Origin key to prevent access from scripts that the service provider doesn't aware of. Note that this will be just "<code>Origin</code>" on HyBi 11.
* JS API changes
** <code>subprotocol</code> can now be array, allowing a method signature of <code>new WebSocket(String url, Array subprotocol)</code>
** <code>.protocol</code> attribute [String]
** <code>.binaryType</code> attribute [Blob|ArrayBuffer]
** <code>.extension</code> [String]
** Status code and reason (why the connection is closed) have been added to <code>CloseEvent</code>.  The <code>close()</code> function has also been changed to accept these two arguments accordingly.
* Extensions
** <code>Sec-WebSocket-Extensions</code> is added. Proposed extensions are:
*** <code>deflate-frame</code> makes frames compressed at source and extracted at destination.
*** <code>x-google-mux</code> to support multiplexing but is in early stage.

### Is there compatibility between HyBi 00 and HyBi 10 on both server and browser implementation?

* Server implementations can support both HyBi 00 and HyBi 10 by looking at the handshake HTTP header. However, it is not recommended to support HyBi 00 since it's known to be vulnerable.
* The WebSocket JavaScript API is largely similar between old and new versions. But as noted above, we don't recommend supporting HyBi 00 since it's known to be vulnerable.

### Which browser support HyBi 10?

* Chrome 14 supports HyBi 10 protocol although the WebSocket JavaScript API changes mentioned above are still on the way. Firefox 7 is also planned to support HyBi 10.
>>>>>>> d9502f97
<|MERGE_RESOLUTION|>--- conflicted
+++ resolved
@@ -1,4 +1,3 @@
-<<<<<<< HEAD
 ---
 rss: false
 layout: update
@@ -70,79 +69,4 @@
 
 ### Which browser support HyBi 10?
 
-* Chrome 14 supports HyBi 10 protocol although the WebSocket JavaScript API changes mentioned above are still on the way. Firefox 7 is also planned to support HyBi 10.
-=======
----
-rss: false
-layout: update
-published: true
-
-collection: updates
-category: chrome
-product: chrome
-type: news
-date: 2011-08-31
-
-title: "What's different in the new WebSocket protocol"
-description: ""
-article:
-  written_on: 2011-08-31
-  updated_on: 2011-08-31
-authors:
-  - agektmr
-tags:
-  - announcement
-  - websockets
-  - connectivity
-permalink: /updates/2011/08/What-s-different-in-the-new-WebSocket-protocol
----
-The WebSocket protocol specification has recently been updated to solve previous security concerns and is largely stable. Below is a summary of the changes involved, along with some notes on current implementations.
-
-### What has been changed since WebSocket HyBi 00?
-
-* The protocol frame format has been changed. HyBi 00 used to use <code>"0x00"</code> for head and <code>"0xff"</code> for tail for each frame. HyBi 10 now uses new format like following:
-<pre><code>
-      0                   1                   2                   3
-      0 1 2 3 4 5 6 7 8 9 0 1 2 3 4 5 6 7 8 9 0 1 2 3 4 5 6 7 8 9 0 1
-     +-+-+-+-+-------+-+-------------+-------------------------------+
-     |F|R|R|R| opcode|M| Payload len |    Extended payload length    |
-     |I|S|S|S|  (4)  |A|     (7)     |             (16/63)           |
-     |N|V|V|V|       |S|             |   (if payload len==126/127)   |
-     | |1|2|3|       |K|             |                               |
-     +-+-+-+-+-------+-+-------------+ - - - - - - - - - - - - - - - +
-     |     Extended payload length continued, if payload len == 127  |
-     + - - - - - - - - - - - - - - - +-------------------------------+
-     |                               |Masking-key, if MASK set to 1  |
-     +-------------------------------+-------------------------------+
-     | Masking-key (continued)       |          Payload Data         |
-     +-------------------------------- - - - - - - - - - - - - - - - +
-     :                     Payload Data continued ...                :
-     + - - - - - - - - - - - - - - - - - - - - - - - - - - - - - - - +
-     |                     Payload Data continued ...                |
-     +---------------------------------------------------------------+
-</code></pre>
-
-* Security issues have been addressed.
-** <code>Sec-WebSocket-Key</code> and <code>Sec-WebSocket-Accept</code> are added in place of HyBi 00's three keys. The browser gives randomly generated number to <code>Sec-WebSocket-Key</code>. Then, the server uses it with WebSocket protocol's specific GUID (<code>258EAFA5-E914-47DA-95CA-C5AB0DC85B11</code>) and SHA1 / BASE64, etc to return <code>Sec-WebSocket-Accept</code> so that browser can confirm that it understands WebSocket. This prevents a cross-protocol attack.
-** On each frame, *frame masking* is now required. This prevents cache poisoning on proxy. <code>Sec-WebSocket-Origin</code> is added to prevent access from scripts that the service provider isn't aware of.
-** <code>Sec-WebSocket-Origin</code> is added in place of HyBi 00's Origin key to prevent access from scripts that the service provider doesn't aware of. Note that this will be just "<code>Origin</code>" on HyBi 11.
-* JS API changes
-** <code>subprotocol</code> can now be array, allowing a method signature of <code>new WebSocket(String url, Array subprotocol)</code>
-** <code>.protocol</code> attribute [String]
-** <code>.binaryType</code> attribute [Blob|ArrayBuffer]
-** <code>.extension</code> [String]
-** Status code and reason (why the connection is closed) have been added to <code>CloseEvent</code>.  The <code>close()</code> function has also been changed to accept these two arguments accordingly.
-* Extensions
-** <code>Sec-WebSocket-Extensions</code> is added. Proposed extensions are:
-*** <code>deflate-frame</code> makes frames compressed at source and extracted at destination.
-*** <code>x-google-mux</code> to support multiplexing but is in early stage.
-
-### Is there compatibility between HyBi 00 and HyBi 10 on both server and browser implementation?
-
-* Server implementations can support both HyBi 00 and HyBi 10 by looking at the handshake HTTP header. However, it is not recommended to support HyBi 00 since it's known to be vulnerable.
-* The WebSocket JavaScript API is largely similar between old and new versions. But as noted above, we don't recommend supporting HyBi 00 since it's known to be vulnerable.
-
-### Which browser support HyBi 10?
-
-* Chrome 14 supports HyBi 10 protocol although the WebSocket JavaScript API changes mentioned above are still on the way. Firefox 7 is also planned to support HyBi 10.
->>>>>>> d9502f97
+* Chrome 14 supports HyBi 10 protocol although the WebSocket JavaScript API changes mentioned above are still on the way. Firefox 7 is also planned to support HyBi 10.