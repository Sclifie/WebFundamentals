--- conflicted
+++ resolved
@@ -1,4 +1,3 @@
-<<<<<<< HEAD
 ---
 rss: false
 layout: update
@@ -59,68 +58,4 @@
 
 Chrome 18.0.976.0 (currently canary), Webkit nightly
 
-In Webkit nightlies, filters can be applied to hardware accelerated content ( e.g. `img { -webkit-transform: translateZ(0); }` ). In Chrome, filters on accelerated content are still a work in progress (use the `--enable-accelerated-filters` flag). This includes `<video>`, which is accelerated by default.
-=======
----
-rss: false
-layout: update
-published: true
-
-collection: updates
-category: chrome
-product: chrome
-type: news
-date: 2011-12-22
-
-title: "CSS Filter Effects Landing in WebKit"
-description: ""
-article:
-  written_on: 2011-12-22
-  updated_on: 2011-12-22
-authors:
-  - ericbidelman
-tags:
-  - announcement
-  - presentation
-  - css
-  - filters
-  - graphics
-permalink: /updates/2011/12/CSS-Filter-Effects-Landing-in-WebKit
----
-### Background
-
-Filter effects have been around for awhile but were [designed](http://www.w3.org/TR/SVG/filters.html) to work in SVG. They're fantastically powerful at applying effects like color intensity, warping, or blurring to an image before it's composited and rendered into the document.
-
-Well,...way back in 2009 Mozilla said SVG wasn't enough! They ended up taking filters one step further and [allowed them on HTML content](https://developer.mozilla.org/En/Applying_SVG_effects_to_HTML_content) in Firefox 3.5. Check out Paul Irish's timeless [demo](http://paulirish.com/work/videooo.xhtml) of SVG filters on a playing `<video>`. Again, only works in Firefox but still the bees knees.
-
-### Today
-
-Flash forward to the end of 2011 and Adobe (plus others) have been hard at work bringing this amazing technology to CSS. Specifically, I'm referring to [CSS Filter Effects 1.0](https://dvcs.w3.org/hg/FXTF/raw-file/tip/filters/index.html), which WebKit has started to implement.
-
-The magic happens with a new prefixed `filter' property in a style rule:
-
-{% highlight CSS %}
-/* gray all images by 50% and blur by 10px */
-img {
-  -webkit-filter: grayscale(0.5) blur(10px);
-}
-{% endhighlight %}
-
-Enabling filters directly in CSS means that nearly any DOM element can take advantage of them! Images, `<video>`, `<canvas>`,... you name it. You can even <a href="javascript:document.body.style.webkitFilter='grayscale(0.5) blur(3px)';return false;">see what the web looks like without glasses</a>.
-
-#### Demo
-
-<figure><a href="http://html5-demos.appspot.com/static/css/filters/index.html"><img src="{{site.baseurl}}/updates/2011-12-22-css-filter-effects-landing-in-webkit/filter-effects-demo.jpg" style="border-radius:3px;border:1px solid #ccc;"></a></figure>
-
-[Try it out!](http://html5-demos.appspot.com/static/css/filters/index.html) (works in Chrome Canary and WebKit nightlies)
-
-### Future
-
-The spec also defines [CSS shaders](http://www.adobe.com/devnet/html5/articles/css-shaders.html), which will eventually bring OpenGL shader technology to CSS. That's very VERY exciting! However, there are security considerations any time you open up the GPU of a system. For this reason, WebKit only has CSS filter functions implemented for now.
-
-### Support
-
-Chrome 18.0.976.0 (currently canary), Webkit nightly
-
-In Webkit nightlies, filters can be applied to hardware accelerated content ( e.g. `img { -webkit-transform: translateZ(0); }` ). In Chrome, filters on accelerated content are still a work in progress (use the `--enable-accelerated-filters` flag). This includes `<video>`, which is accelerated by default.
->>>>>>> d9502f97
+In Webkit nightlies, filters can be applied to hardware accelerated content ( e.g. `img { -webkit-transform: translateZ(0); }` ). In Chrome, filters on accelerated content are still a work in progress (use the `--enable-accelerated-filters` flag). This includes `<video>`, which is accelerated by default.