{% include page-structure/open-page.liquid %}

{% include shared/translations.liquid %}

{% assign showcase = page.showcase %}

<div class="wf-subheading">
  <div class="page-content mdl-grid">
    <div class="mdl-cell mdl-cell--6-col wf-showcase__title">
      <h2>{{page.title}}</h2>
      {% if page.subtitle %}<h5>{{page.subtitle}}</h5>{% endif %}
      <p><a href="{{showcase.link}}">{{showcase.link}}</a></p>
    </div>
  </div>
</div>

<div class="page-content">
  <div class="mdl-cell mdl-cell--6-col mdl-cell--4-col-tablet wf-showcase__device-img">
    <img src="{{showcase.key_image}}" class="spotlight-header__image" alt="">
  </div>

  {% if showcase.scores.pagespeed.ux < 60 %}
    {% assign uxScore = "low" %}
  {% elsif showscores.pagespeed.ux < 71 %}
    {% assign uxScore = "med" %}
  {% else %}
    {% assign uxScore = "high" %}
  {% endif %}

  {% if showcase.scores.pagespeed.speed < 60 %}
    {% assign speedScore = "low" %}
  {% elsif showcase.scores.pagespeed.speed < 71 %}
    {% assign speedScore = "med" %}
  {% else %}
    {% assign speedScore = "high" %}
  {% endif %}

  {% if showcase.scores.webpagetest.value > 6000 %}
    {% assign wptScore = "low" %}
  {% elsif showcase.scores.webpagetest.value > 3000 %}
    {% assign wptScore = "med" %}
  {% else %}
    {% assign wptScore = "high" %}
  {% endif %}

  <div class="wf-showcase__spotlight-scores">
    <div class="wf-showcase__score-container">
      <div class="wf-showcase__score wf-showcase__score_{{uxScore}}"><strong>{{showcase.scores.pagespeed.ux}}</strong>/100</div>
      <a href="https://developers.google.com/speed/pagespeed/insights/?url={{showcase.link}}">PageSpeed UX</a>
    </div>
    <div class="wf-showcase__score-container">
      <div class="wf-showcase__score wf-showcase__score_{{speedScore}}"><strong>{{showcase.scores.pagespeed.speed}}</strong>/100</div>
      <a href="https://developers.google.com/speed/pagespeed/insights/?url={{showcase.link}}">PageSpeed</a>
    </div>
    <div class="wf-showcase__score-container">
      <div class="wf-showcase__score wf-showcase__score_{{wptScore}}"><strong>{{showcase.scores.webpagetest.value}}</strong></div>
      <a href="{{showcase.scores.webpagetest.result}}">Speed Index (3G)</a>
    </div>
  </div>

  <section class="wf-showcase__section-container">
    <h3>TL;DR</h3>

    {{ page.description | markdownify }}
  </section>

  {% if showcase.ytvideo %}
  <section class="wf-showcase__section-container clear">
    <h3>The Interview</h3>
    {% ytvideo showcase.ytvideo %}
  </section>
  {% endif %}

<<<<<<< HEAD
=======
  {% include shared/related_guides.liquid list=page.related-guides %}

>>>>>>> 3de80d93
  {% if showcase.overview %}
  <section class="wf-showcase__section-container">
    <h3>Overview</h3>
    <p>{{showcase.overview.description | markdownify }}</p>

    <dl>
      <dt>Target audience</dt>
      <dd>{{showcase.overview.audience}}</dd>
      {% if showcase.overview.features %}
      <dt>Features</dt>
      <dd>
        <ul>
          {% for feature in showcase.overview.features %}
          <li>
            {{feature}}
          </li>
          {% endfor %}
        </ul>
      </dd>
      {% endif %}

      {% if showcase.overview.webbyness %}
      <dt>Webbyness</dt>
      <dd>
        <ul>
          {% for advantage in showcase.overview.webbyness %}
          <li>
            <a href="{{advantage.link}}">{{advantage.title}}</a>
          </li>
          {% endfor %}
        </ul>
      </dd>
      {% endif %}
    </dl>
  </section>
  {% endif %}

  {% if showcase.behind_the_scenes %}
  <section class="wf-showcase__section-container">
    <h3>Behind the scenes</h3>
    <p>{{showcase.behind_the_scenes.description | markdownify }}</p>
    <dl class="case-study__dl">
      {% if showcase.behind_the_scenes.owp %}
      <dt>New web platform features</dt>
      <dd>
        <ul>
          {% for owp in showcase.behind_the_scenes.owp %}
          <li>
            {{owp}}
          </li>
          {% endfor %}
        </ul>
      </dd>
      {% endif %}

      {% if showcase.behind_the_scenes.patterns %}
      <dt>Patterns</dt>
      <dd>
        <ul>
          {% for pattern in showcase.behind_the_scenes.patterns %}
          <li>
            {{pattern}}
          </li>
          {% endfor %}
        </ul>
      </dd>
      {% endif %}

      {% if showcase.behind_the_scenes.samples %}
      <dt>Forkable samples</dt>
      <dd>
        <ul>
          {% for sample in showcase.behind_the_scenes.samples %}
          <li>
            {{sample}}
          </li>
          {% endfor %}
        </ul>
      </dd>
      {% endif %}

      {% if showcase.behind_the_scenes.source_code %}
      <dt>Source Code</dt>
      <dd>
        <ul>
          {% for source_code in showcase.behind_the_scenes.source_code %}
          <li>
            <a href="{{source_code.link}}">{{source_code.title}}</a>
          </li>
          {% endfor %}
        </ul>
      </dd>
      {% endif %}

      {% if showcase.behind_the_scenes.oss %}
      <dt>Used Open Source</dt>
      <dd>
        <ul>
          {% for oss in showcase.behind_the_scenes.oss %}
          <li>
            <a href="{{oss.link}}">{{oss.title}}</a>
          </li>
          {% endfor %}
        </ul>
      </dd>
      {% endif %}
    </dl>
  </section>
  {% endif %}

  {% if showcase.sections %}
    {% for section in showcase.sections %}
    <section class="wf-showcase__section-container">
      <h3>{{section.title}}</h3>
      {{ section.content || markdownify }}
    </section>
    {% endfor %}
  {% endif %}


  {% if showcase.interview %}
  <section class="wf-showcase__section-container">
    <h3 class="quote__content-icononly">Q&amp;A with {{ showcase.developer }}</h3>

    <dl>
      {% for question in showcase.interview %}
        {% capture answer %}{{ question.answer }}{% endcapture %}
        <dt>{{ question.question }}</dt>
        <dd>{{ answer | markdownify }}</dd>
      {% endfor %}
    </dl>
  </section>
  {% endif %}

  {% if showcase.our_views.good %}
  <section class="wf-showcase__section-container">
    <h3>What we like</h3>
    {{ showcase.our_views.good | markdownify }}
  </section>
  {% endif %}

  {% if showcase.our_views.bad %}
  <section class="wf-showcase__section-container">
    <h3>Possible improvements</h3>
    {{ showcase.our_views.bad | markdownify }}
  </section>
  {% endif %}

  <div class="mdl-grid">
    <h3 class="wf-showcase__latest-title mdl-cell--12-col">Latest spotlights</h3>

<<<<<<< HEAD
    {% for pageInSection in page.context.pages | limit:2 %}
      {% include showcase/card.liquid title=pageInSection.title text=pageInSection.description linkHref=pageInSection.canonical_url imgUrl=pageInSection.featured_image %}
    {% endfor %}
  </div>
=======
  {% for pageInSection in page.context.pages | limit:2 %}
    {% include showcase/card.liquid title=pageInSection.title text=pageInSection.description linkHref=pageInSection.canonical_url imgUrl=pageInSection.featured_image %}
  {% endfor %}
>>>>>>> 3de80d93
</div>

{% include shared/license.liquid %}

{% include shared/article-nav.liquid %}

{% include page-structure/close-page.liquid%}<|MERGE_RESOLUTION|>--- conflicted
+++ resolved
@@ -71,11 +71,6 @@
   </section>
   {% endif %}
 
-<<<<<<< HEAD
-=======
-  {% include shared/related_guides.liquid list=page.related-guides %}
-
->>>>>>> 3de80d93
   {% if showcase.overview %}
   <section class="wf-showcase__section-container">
     <h3>Overview</h3>
@@ -224,19 +219,15 @@
   </section>
   {% endif %}
 
+  {% include shared/related_guides.liquid list=page.related-guides %}
+
   <div class="mdl-grid">
     <h3 class="wf-showcase__latest-title mdl-cell--12-col">Latest spotlights</h3>
 
-<<<<<<< HEAD
     {% for pageInSection in page.context.pages | limit:2 %}
       {% include showcase/card.liquid title=pageInSection.title text=pageInSection.description linkHref=pageInSection.canonical_url imgUrl=pageInSection.featured_image %}
     {% endfor %}
   </div>
-=======
-  {% for pageInSection in page.context.pages | limit:2 %}
-    {% include showcase/card.liquid title=pageInSection.title text=pageInSection.description linkHref=pageInSection.canonical_url imgUrl=pageInSection.featured_image %}
-  {% endfor %}
->>>>>>> 3de80d93
 </div>
 
 {% include shared/license.liquid %}
