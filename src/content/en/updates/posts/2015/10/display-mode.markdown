--- conflicted
+++ resolved
@@ -12,13 +12,11 @@
 description: "Detecting if a web app is launched from the home screen"
 ---
 
-During the past year we have focused on enabling users to build app like experiences
-<<<<<<< HEAD
-on the web by making it possible for apps to work offline using [Service Worker](/web/fundamentals/primers/service-workers) and
-=======
-on the web by making it possible for apps to work offline using [Service Worker](http://www.html5rocks.com/en/tutorials/service-worker/introduction/) and
->>>>>>> 386e9f65
-to get a presence on the homescreen using the [Web App Manifest](/web/fundamentals/engage-and-retain/simplified-app-installs).
+During the past year we have focused on enabling users to build app like 
+experiences on the web by making it possible for apps to work offline using 
+[Service Worker](/web/fundamentals/primers/service-workers) and to get a 
+presence on the homescreen using the 
+[Web App Manifest](/web/fundamentals/engage-and-retain/simplified-app-installs).
 
 Now apps tend to offer different experiences as sites, and developers might want to
 offer different experiences depending on whether the site is viewed in the browser
