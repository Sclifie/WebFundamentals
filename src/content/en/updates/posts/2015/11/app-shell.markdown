---
layout: updates/post
title: "Instant Loading Web Apps with An Application Shell Architecture"
description: "Application shell architecture is a method of building progressive
web apps today, taking advantage of a range of technologies."
published_on: 2015-11-17
updated_on: 2015-11-17
authors:
  - addyosmani
  - mattgaunt
tags:
  - app-shell
  - service-worker
featured_image: /web/updates/images/2015/11/appshell/app-shell-browsers.jpg
---

<<<<<<< HEAD
{% include shared/toc.liquid %}

[Progressive Web Apps](https://infrequently.org/2015/06/progressive-apps-escaping-tabs-without-losing-our-soul/) describe how a web app can *progressively* change with use and user consent to give the user a more native-app-like experience with offline support, push notifications and being installable to the home-screen. They can gain **substantial** performance benefits thanks to intelligent [service worker](http://www.html5rocks.com/en/tutorials/service-worker/introduction/) caching of your UI shell for repeat visits.
=======
An **application shell** is the minimal HTML, CSS, and JavaScript powering a user interface. The application shell should:
>>>>>>> e250d9dd

* load fast
* be cached 
* dynamically display content

An application shell is the secret to reliably good performance. Think of your app's shell like the bundle of code you'd publish to an app store if building a native app. It's the load needed to get off the ground, but might not be the whole story. It keeps your UI local and pulls in content dynamically through an API.

![App Shell Separation of HTML, JS and CSS shell and the HTML Content]({{site.WFBaseUrl}}/updates/images/2015/11/appshell/appshell-1.jpg)

# Background

Alex Russell's [Progressive Web Apps](https://infrequently.org/2015/06/progressive-apps-escaping-tabs-without-losing-our-soul/) article describes how a web app can *progressively* change through use and user consent to provide a more native-app-like experience complete with offline support, push notifications and the ability to be added to the home screen. It depends very much on the functionality and performance benefits of [service worker](http://www.html5rocks.com/en/tutorials/service-worker/introduction/) and their caching abilities. This allows you to focus on **speed**, giving your web apps the same **instant loading** and regular updates you're used to seeing in native applications.

To take full advanrtage of these capabilities we need a new way of thinking about web sites: the **application shell architecture**.

Let's dive into how to structure your app using a **service worker augmented
application shell architecture**. We'll look at both client and server-side rendering and share an end-to-end sample you can try today.

![Image of Service Worker running in DevTools for the Application Shell]({{site.WFBaseUrl}}/updates/images/2015/11/appshell/image_1.png)

Our application has loaded for the first time and displays an ‘App is ready for offline use’ toast. If an update to the shell becomes available later, we can inform the user to refresh for the new version.

# What are Service Workers, Again?

A service worker is a script that runs in the background, separate from your web page. It responds to events, including network requests made from pages it serves. A service worker has an intentionally short lifetime. It wakes up when it gets an event and runs only as long as it needs to process it.

Service workers also have a limited set of APIs when compared to JavaScript run from the context of a normal page. This is standard for [workers](https://developer.mozilla.org/en-US/docs/Web/API/Web_Workers_API/Using_web_workers) on the web. A Service worker can’t access the DOM but can access things like the [Cache Storage API](https://developer.mozilla.org/en-US/docs/Web/API/Cache), and they can make network requests using the [Fetch API](https://developer.mozilla.org/en-US/docs/Web/API/Fetch_API). The [IndexedDB API](https://developer.mozilla.org/en-US/docs/Web/API/IndexedDB_API) and [postMessage()](https://developer.mozilla.org/en-US/docs/Web/API/Client/postMessage) are also available to use for data persistence and messaging between the service worker and pages it controls.  

A service worker can intercept network requests made from a page (which triggers a fetch event on the service worker) and returns a response retrieved from the network, or retrieved from a local cache, or even constructed programmatically. Effectively, it's a programmable proxy in the browser.  The neat part is that, regardless of where the response comes from, it looks to the web page as though there were no service worker involvement.

To learn more about service workers in depth, read an [Introduction to Service Workers](http://www.html5rocks.com/en/tutorials/service-worker/introduction/).

# Application Shell Architecture

Service workers are powerful for offline caching but they also offer significant  performance wins in the form of **instant loading** for repeat visits to your site or web app.  You can cache your application shell so it works offline and populate its content using JavaScript.

On repeat visits, this allows you to get **meaningful pixels** on the screen without the network, even if your content eventually comes from there. Think of it as displaying regions of the screen where toolbars and cards will eventually be populated very quickly and then loading in the rest of the content **progressively**.

## What is the Performance Impact of this Architecture?

To test this architecture on real devices, we’ve run our [application shell sample](https://github.com/GoogleChrome/application-shell/) on [WebPageTest.org](http://www.webpagetest.org/) and shown the results below.

<p class="center"><a href="http://www.webpagetest.org/result/151113_8S_G68/"><strong>Testing on Cable with a Nexus 5 using Chrome Dev</strong></a></p>

The first view of the app has to fetch all the resources from the network and doesn’t achieve a meaningful paint until **1.2 seconds** in. Thanks to service worker caching, our repeat visit achieves meaningful paint and fully finishes loading in **0.5 seconds**.

[![Web Page Test Paint Diagram for Cable Connection]({{site.WFBaseUrl}}/updates/images/2015/11/appshell/image_2.png)](https://youtu.be/bsAefxnSRZU)

<p class="center"><a href="http://www.webpagetest.org/result/151112_8R_YQN/"><strong>Testing on 3G with a Nexus 5 using Chrome Dev</strong></a></p>

We can also test our sample with a slightly slower 3G connection. This time it takes **2.5 seconds** on first visit for our first meaningful paint. It takes [**7.1 seconds**](http://www.webpagetest.org/video/view.php?id=151112_8R_YQN.3.0) to fully load the page. With service worker caching, our repeat visit achieves meaningful paint and fully finishes loading in [**0.8 seconds**](http://www.webpagetest.org/video/view.php?id=151112_8R_YQN.3.1).

[![Web Page Test Paint Diagram for 3G Connection]({{site.WFBaseUrl}}/updates/images/2015/11/appshell/image_3.png)](https://youtu.be/488XbwCKf5g)

[Other views](http://www.webpagetest.org/result/151112_HH_11D0/) tell a similar story. Compare the **3 seconds** it takes to achieve first meaningful paint for our first view of another URL in the application-shell:

![Paint timeline for first view from Web Page Test]({{site.WFBaseUrl}}/updates/images/2015/11/appshell/image_4.png)

to the **0.9 seconds** it takes when loaded from our service worker cache. Over 2 seconds of time is saved for our end users.

![Paint timeline for repeat view from Web Page Test]({{site.WFBaseUrl}}/updates/images/2015/11/appshell/image_5.png)

Similar and reliable performance wins are possible for your own applications using the application shell architecture.

## Does Service Worker Require us to Rethink How We Structure Apps?

Service workers imply some subtle changes in application architecture. Rather than squashing all of your application into an HTML string, it can be beneficial to do things XHR-style. This is where you have a shell (always cached and can always boot up without the network) and content which is refreshed regularly and managed separately.

The implications of this split are large. On the first visit you can render content on the server and install the service worker on the client. On subsequent visits you need only request data.

## What about Progressive Enhancement?

While service worker isn’t currently supported by all browsers, the application content shell architecture uses [progressive enhancement](https://en.wikipedia.org/wiki/Progressive_enhancement) to ensure everyone can access the content. For example, take our sample project.

Below you can see the full version rendered in Chrome, Firefox Nightly and Safari. On the very left you can see the Safari version where the content is rendered on the server _without_ a service worker. On the right we see the Chrome and Firefox Nightly versions powered by service worker.

![Image of Application Shell loaded in Safari, Chrome and Firefox]({{site.WFBaseUrl}}/updates/images/2015/11/appshell/app-shell-browsers.jpg)

## When Does it Make Sense to Use This Architecture?

The Application Shell architecture makes the most sense for apps and sites that are dynamic. If you're a very small static site, you probably don't need an application shell and can simply cache the whole site in a service worker `oninstall` step. Use the approach that makes the most sense for your project. A number of JavaScript frameworks already encourage splitting your application logic from the content, making this pattern more straight-forward to apply.

## Production Apps Using this Pattern Already?

The application shell architecture is possible with just a few changes to your overall application’s UI and has worked well for large-scale sites such as Google’s [I/O 2015 Progressive Web App](https://developers.google.com/web/showcase/case-study/service-workers-iowa) and Google’s Inbox.

![Image of Google Inbox loading. Illustrates Inbox using service worker.]({{site.WFBaseUrl}}/updates/images/2015/11/appshell/image_7.png)

Offline application shells are a major performance win and are also demonstrated well in Jake Archibald’s [offline Wikipedia app](https://wiki-offline.jakearchibald.com/wiki/Rick_and_Morty) and [Flipkart Lite](http://tech-blog.flipkart.net/2015/11/progressive-web-app/)’s Progressive webapp.

![Screenshots of Jake Archibald's Wikipedia Demo.]({{site.WFBaseUrl}}/updates/images/2015/11/appshell/wikipedia.jpg)

# Explaining the Architecture

During the first load experience, your goal is to get meaningful content to the user’s screen as quickly as possible.

## First Load and Loading Other Pages

![Diagram of the First Load with the App Shell]({{site.WFBaseUrl}}/updates/images/2015/11/appshell/first-load.png)

**In general the application shell architecture will:**

* Prioritize the initial load, but let service worker cache the application shell so repeat visits do not require the shell to be re-fetched from the network.

* Lazy-load or background load everything else. One good option is to use [read-through caching](https://googlechrome.github.io/samples/service-worker/read-through-caching/) for dynamic content.

* Use service worker tools ([sw-precache](https://github.com/GoogleChrome/sw-precache)) for reliable caching and updating of service worker to automatically manage the caching of static content.

**To achieve this:**

* **Server** will send down HTML content the client can render and will use far-future HTTP cache expiration headers to account for browsers without service worker support. It will serve filenames using hashes to enable ‘versioning’ and easy updates for later in the application lifecycle.

* **Page(s)** will include inline CSS styles in a `<style>` tag within the document `<head>` to provide a fast first paint of the application shell. Each page will asynchronously load the JavaScript necessary for the current view. As we all know, CSS cannot yet be asynchronously loaded.. Instead, we can request styles using JavaScript as it IS asynchronous rather than parser-driven and synchronous. We can also take advantage of requestAnimationFrame to avoid cases where we might get a fast cache hit and end up with styles accidentally becoming part of the critical rendering path. requestAnimationFrame forces the first frame to be painted and then the styles to get loaded. Another option is to use projects such as Filament Group’s [loadCSS](https://github.com/filamentgroup/loadCSS) to request CSS async using JavaScript.

* **Service worker** will store a cached entry of the application shell so that on repeat visits, the shell can be loaded entirely from the service worker cache unless an update is available on the network.

![App Shell for Content]({{site.WFBaseUrl}}/updates/images/2015/11/appshell/inline.jpg)

# A Practical Implementation

We’ve written a fully working [sample](https://github.com/GoogleChrome/application-shell) using the Application Shell architecture using vanilla ES2015 JavaScript for the client and Express.js for the server. There is course nothing stopping you from using your own stack for either the client or the server portions (e.g PHP, Ruby, Python). We found using JS all the way through relatively painless for this example.

## Service Worker Lifecycle

For our application-shell project, we use [sw-precache](https://github.com/GoogleChrome/sw-precache/) which generates our service worker script and [sw-toolbox](https://github.com/GoogleChrome/sw-toolbox) which handles runtime caching. Together they offer the following service worker lifecycle:

<table>
  <tr>
    <td>Event</td>
    <td>Action</td>
  </tr>
  <tr>
    <td>Install</td>
    <td>Cache application shell and other single page app resources</td>
  </tr>
  <tr>
    <td>Activate</td>
    <td>Clear out old caches</td>
  </tr>
  <tr>
    <td>Fetch</td>
    <td>Serve up single page web app for URL's and use cache for assets and predefined partials, use network for other requests..</td>
  </tr>
</table>


## Server Bits

In the architecture, a server side component (in our case, written in Express) should be able to treat the content separate from how it’s presented. Content could be added to a HTML layout that results in a static render of the page, or it could be served up on it’s own to dynamically pulled in.

Understandably, your server-side setup may drastically differ from the one we use for our demo app, but this pattern of web apps is achievable by most server setups, it **does** require some rearchitecting. We’ve found that the following model works quite well:

![Diagram of the App Shell Architecture]({{site.WFBaseUrl}}/updates/images/2015/11/appshell/appshell-architecture.png)

* Routes are defined for three parts of your application: the user facing URL’s (index/wildcard), your HTML partials of just content  and the application shell itself.

* Each route has a controller which pulls in a handlebars layout which in turn can pull in handlebar partials and views. Simply put, partials are views are chunks of HTML that are copied into the final page. Note: JavaScript frameworks that do more advanced data synchronization are often way easier to port to an Application Shell architecture. They tend to use data-binding and sync rather than partials.

* The user is initially served a static page with content. This page registers a service worker if it’s supported which caches the application shell and everything it depends on (CSS, JS etc).

* The app-shell will then act as a single page web app, using javascript to XHR in the content for a specific URL. The XHR calls are made to a /partials/ endpoint which returns the small chunk of HTML, CSS and JS needed to display that content. Note: there’s a many variants on how this can be approached and the above XHR one is just one of them. Some applications will inline their data (maybe using JSON) for initial render and therefore aren’t "static" in the flattened HTML sense.

* Browsers **without** service worker support should always be served a fall-back experience. In our demo, we fall back to basic static server-side rendering, but this is only one of many options. The service worker aspect provides you with new opportunities for enhancing the performance of your Single-page Application style app using the cached application shell.

## File Versioning

One question that arises is how exactly should file versioning/updates be handled. This is application specific and the options are:

* Network first and use the cached version otherwise

* Network only and fail if offline

* Cache the old version and update later

For the application shell itself, a cache-first approach should be taken for your service worker setup. If you aren’t caching the application shell, you haven’t properly adopted the architecture.

_Note: The application-shell sample does not (at the time of writing) use file versioning for the assets referenced in the static render, often used for cache busting. **We hope to add this in the near future.** The service worker is otherwise versioned by sw-precache (covered in the ‘Tooling’ section)._

## Tooling

We maintain a number of different [service worker helper libraries](https://developers.google.com/web/tools/service-worker-libraries/?hl=en) that make the process of precaching your application’s shell or handling common caching patterns more straight-forward to setup.

![Screenshot of the Service Worker Library Site on Web Fundamentals]({{site.WFBaseUrl}}/updates/images/2015/11/appshell/image_10.png)

## Use sw-precache for Your Application Shell

Using [sw-precache](https://github.com/GoogleChrome/sw-precache) to cache the application shell should handle the concerns around file revisions, the install/activate questions, and the fetch scenario for the app shell.  You can drop sw-precache into your application’s build process and can use configurable wildcards to pick up your static resources. Rather than manually hand-crafting your service worker script, it generates one for you to take care of cache management in a way that is safe and has an efficient, cache-first fetch handler.

Initial visits to your app trigger precaching of the complete set of needed resources. This is very similar to the experience of installing a native app from an app store. When users return to your app, only updated resources are downloaded. In our demo app, we display an "App updated. Refresh for the new version" message to inform users that a new version of the application shell is available. This pattern is a low-friction way of letting users know they can refresh for the latest version.

## Use sw-toolbox for Runtime Caching

Use [sw-toolbox](https://github.com/GoogleChrome/sw-toolbox) for runtime caching with varying strategies depending on the resource:

* [cacheFirst](https://github.com/GoogleChrome/sw-toolbox#toolboxcachefirst) for images, along with a dedicated named cache that has a custom expiration policy of N maxEntries.

* [networkFirst](https://github.com/GoogleChrome/sw-toolbox#toolboxnetworkfirst) or fastest for API requests, depending on the desired content freshness. Fastest might be fine, but if there’s a specific API feed that's updated frequently, use networkFirst.

# Conclusion

Application shell architectures comes with several benefits but only makes sense for some classes of applications.The model is still young and it will be worth evaluating how much effort and overall performance benefits you might gain from using this architecture.

In our experiments, we took advantage of template sharing between the client and server to minimise the work of building two application layers. This ensures progressive enhancement is still a first-class citizen.

If you’re already considering using service workers in your app, take a look at the architecture and evaluate if it makes sense for your own projects.

_With thanks to our reviewers: Jeff Posnick, Paul Lewis, Alex Russell, Seth Thompson, Rob Dodson, Taylor Savage and Joe Medley._<|MERGE_RESOLUTION|>--- conflicted
+++ resolved
@@ -14,13 +14,9 @@
 featured_image: /web/updates/images/2015/11/appshell/app-shell-browsers.jpg
 ---
 
-<<<<<<< HEAD
 {% include shared/toc.liquid %}
 
 [Progressive Web Apps](https://infrequently.org/2015/06/progressive-apps-escaping-tabs-without-losing-our-soul/) describe how a web app can *progressively* change with use and user consent to give the user a more native-app-like experience with offline support, push notifications and being installable to the home-screen. They can gain **substantial** performance benefits thanks to intelligent [service worker](http://www.html5rocks.com/en/tutorials/service-worker/introduction/) caching of your UI shell for repeat visits.
-=======
-An **application shell** is the minimal HTML, CSS, and JavaScript powering a user interface. The application shell should:
->>>>>>> e250d9dd
 
 * load fast
 * be cached 
