--- conflicted
+++ resolved
@@ -2,13 +2,9 @@
 book_path: /web/updates/_book.yaml
 description: Getting started with Headless Chrome
 
-<<<<<<< HEAD
 {# wf_updated_on: 2017-04-27 #}
 {# wf_published_on: 2017-05-01 #}
-=======
-{# wf_updated_on: 2017-05-01 #}
-{# wf_published_on: 2017-04-27 #}
->>>>>>> 20bc3a39
+
 {# wf_tags: chrome59,headless,testing #}
 {# wf_featured_image: /web/updates/images/generic/headless-chrome.png #}
 {# wf_featured_snippet: Headless Chrome (shipping in Chrome 59) is a way to run the Chrome browser in a headless environment. It brings all modern web platform features provided by Chromium and the Blink rendering engine to the command line. #}
