--- conflicted
+++ resolved
@@ -67,7 +67,6 @@
 
 .centered-list {
   text-align: center;
-<<<<<<< HEAD
 
   h3 {
     color: $colorBlue;
@@ -91,8 +90,7 @@
 
     @include medium { padding-bottom: 0;}
   }
-=======
->>>>>>> 731502df
+
 }
 
 /*==========  FEATURED LIST  ==========*/
