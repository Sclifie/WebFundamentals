/**
*
* Global
*
* Google Web Essentials
*
* R/GA 2014
* @author Pedro Duarte
* @author Antoine Grelard
*
**/

* {
  -webkit-box-sizing: border-box;
  box-sizing: border-box;
}

html, body {
  -webkit-font-smoothing: antialiased;
  font-smoothing: antialiased;
}

body {
  font-family: $fontDefault;
  font-size: $fontBase;
  line-height: 1.6250em; /* 26px */

  @include media-query(large) {
    margin-left: $sidebarWidth;
  }

  @include gridBaseline();
}

<<<<<<< HEAD

=======
>>>>>>> bb0b5777
.half {
  @include medium {
    float: left;
    width: 50%;
  }
}<|MERGE_RESOLUTION|>--- conflicted
+++ resolved
@@ -32,10 +32,6 @@
   @include gridBaseline();
 }
 
-<<<<<<< HEAD
-
-=======
->>>>>>> bb0b5777
 .half {
   @include medium {
     float: left;
