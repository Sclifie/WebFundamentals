/**
*
* Main Stylesheet
*
* Google Web Fundamentals
*
* R/GA 2014
* @author Pedro Duarte
* @author Antoine Grelard
*
**/
@import url("//fonts.googleapis.com/css?family=Roboto+Condensed:400,300,700,900|Open+Sans:400");
/**
*
* Utils
*
* Google Web Fundamentals
*
* R/GA 2014
* @author Pedro Duarte
* @author Antoine Grelard
*
**/
/*==========  VARIABLES  ==========*/
/*==========  FUNCTIONS  ==========*/
/*==========  MIXINS  ==========*/
/*! normalize.css v3.0.1 | MIT License | git.io/normalize */
/**
 * 1. Set default font family to sans-serif.
 * 2. Prevent iOS text size adjust after orientation change, without disabling
 *    user zoom.
 */
@import url(../css/syntax.css);
/* line 9, ../_sass/_normalize.scss */
html {
  font-family: sans-serif;
  /* 1 */
  -ms-text-size-adjust: 100%;
  /* 2 */
  -webkit-text-size-adjust: 100%;
  /* 2 */
}

/**
 * Remove default margin.
 */
/* line 19, ../_sass/_normalize.scss */
body {
  margin: 0;
}

/* HTML5 display definitions
   ========================================================================== */
/**
 * Correct `block` display not defined for any HTML5 element in IE 8/9.
 * Correct `block` display not defined for `details` or `summary` in IE 10/11 and Firefox.
 * Correct `block` display not defined for `main` in IE 11.
 */
/* line 43, ../_sass/_normalize.scss */
article,
aside,
details,
figcaption,
figure,
footer,
header,
hgroup,
main,
nav,
section,
summary {
  display: block;
}

/**
 * 1. Correct `inline-block` display not defined in IE 8/9.
 * 2. Normalize vertical alignment of `progress` in Chrome, Firefox, and Opera.
 */
/* line 55, ../_sass/_normalize.scss */
audio,
canvas,
progress,
video {
  display: inline-block;
  /* 1 */
  vertical-align: baseline;
  /* 2 */
}

/**
 * Prevent modern browsers from displaying `audio` without controls.
 * Remove excess height in iOS 5 devices.
 */
/* line 65, ../_sass/_normalize.scss */
audio:not([controls]) {
  display: none;
  height: 0;
}

/**
 * Address `[hidden]` styling not present in IE 8/9/10.
 * Hide the `template` element in IE 8/9/11, Safari, and Firefox < 22.
 */
/* line 76, ../_sass/_normalize.scss */
[hidden],
template {
  display: none;
}

/* Links
   ========================================================================== */
/**
 * Remove the gray background color from active links in IE 10.
 */
/* line 87, ../_sass/_normalize.scss */
a {
  background: transparent;
}

/**
 * Improve readability when focused and also mouse hovered in all browsers.
 */
/* line 96, ../_sass/_normalize.scss */
a:active,
a:hover {
  outline: 0;
}

/* Text-level semantics
   ========================================================================== */
/**
 * Address styling not present in IE 8/9/10/11, Safari, and Chrome.
 */
/* line 107, ../_sass/_normalize.scss */
abbr[title] {
  border-bottom: 1px dotted;
}

/**
 * Address style set to `bolder` in Firefox 4+, Safari, and Chrome.
 */
/* line 116, ../_sass/_normalize.scss */
b,
strong {
  font-weight: bold;
}

/**
 * Address styling not present in Safari and Chrome.
 */
/* line 124, ../_sass/_normalize.scss */
dfn {
  font-style: italic;
}

/**
 * Address styling not present in IE 8/9.
 */
/* line 133, ../_sass/_normalize.scss */
mark {
  background: #ff0;
  color: #000;
}

/**
 * Prevent `sub` and `sup` affecting `line-height` in all browsers.
 */
/* line 144, ../_sass/_normalize.scss */
sub,
sup {
  font-size: 75%;
  line-height: 0;
  position: relative;
  vertical-align: baseline;
}

/* line 151, ../_sass/_normalize.scss */
sup {
  top: -0.5em;
}

/* line 155, ../_sass/_normalize.scss */
sub {
  bottom: -0.25em;
}

/* Embedded content
   ========================================================================== */
/**
 * Remove border when inside `a` element in IE 8/9/10.
 */
/* line 166, ../_sass/_normalize.scss */
img {
  border: 0;
}

/**
 * Correct overflow not hidden in IE 9/10/11.
 */
/* line 174, ../_sass/_normalize.scss */
svg:not(:root) {
  overflow: hidden;
}

/* Grouping content
   ========================================================================== */
/**
 * Remove margin
 */
/* line 185, ../_sass/_normalize.scss */
figure {
  margin: 0;
}

/**
 * Address differences between Firefox and other browsers.
 */
/* line 193, ../_sass/_normalize.scss */
hr {
  -moz-box-sizing: content-box;
  box-sizing: content-box;
  height: 0;
}

/**
 * Contain overflow in all browsers.
 */
/* line 203, ../_sass/_normalize.scss */
pre {
  overflow: auto;
}

/**
 * Address odd `em`-unit font size rendering in all browsers.
 */
/* line 214, ../_sass/_normalize.scss */
code,
kbd,
pre,
samp {
  font-family: monospace, monospace;
  font-size: 1em;
}

/* Forms
   ========================================================================== */
/**
 * Known limitation: by default, Chrome and Safari on OS X allow very limited
 * styling of `select`, unless a `border` property is set.
 */
/**
 * 1. Correct color not being inherited.
 *    Known issue: affects color of disabled elements.
 * 2. Correct font properties not being inherited.
 * 3. Address margins set differently in Firefox 4+, Safari, and Chrome.
 */
/* line 238, ../_sass/_normalize.scss */
button,
input,
optgroup,
select,
textarea {
  color: inherit;
  /* 1 */
  font: inherit;
  /* 2 */
  margin: 0;
  /* 3 */
}

/**
 * Address `overflow` set to `hidden` in IE 8/9/10/11.
 */
/* line 248, ../_sass/_normalize.scss */
button {
  overflow: visible;
}

/**
 * Address inconsistent `text-transform` inheritance for `button` and `select`.
 * All other form control elements do not inherit `text-transform` values.
 * Correct `button` style inheritance in Firefox, IE 8/9/10/11, and Opera.
 * Correct `select` style inheritance in Firefox.
 */
/* line 260, ../_sass/_normalize.scss */
button,
select {
  text-transform: none;
}

/**
 * 1. Avoid the WebKit bug in Android 4.0.* where (2) destroys native `audio`
 *    and `video` controls.
 * 2. Correct inability to style clickable `input` types in iOS.
 * 3. Improve usability and consistency of cursor style between image-type
 *    `input` and others.
 */
/* line 275, ../_sass/_normalize.scss */
button,
html input[type="button"],
input[type="reset"],
input[type="submit"] {
  -webkit-appearance: button;
  /* 2 */
  cursor: pointer;
  /* 3 */
}

/**
 * Re-set default cursor for disabled elements.
 */
/* line 285, ../_sass/_normalize.scss */
button[disabled],
html input[disabled] {
  cursor: default;
}

/**
 * Remove inner padding and border in Firefox 4+.
 */
/* line 294, ../_sass/_normalize.scss */
button::-moz-focus-inner,
input::-moz-focus-inner {
  border: 0;
  padding: 0;
}

/**
 * Address Firefox 4+ setting `line-height` on `input` using `!important` in
 * the UA stylesheet.
 */
/* line 304, ../_sass/_normalize.scss */
input {
  line-height: normal;
}

/**
 * It's recommended that you don't attempt to style these elements.
 * Firefox's implementation doesn't respect box-sizing, padding, or width.
 *
 * 1. Address box sizing set to `content-box` in IE 8/9/10.
 * 2. Remove excess padding in IE 8/9/10.
 */
/* line 317, ../_sass/_normalize.scss */
input[type="checkbox"],
input[type="radio"] {
  box-sizing: border-box;
  /* 1 */
  padding: 0;
  /* 2 */
}

/**
 * Fix the cursor style for Chrome's increment/decrement buttons. For certain
 * `font-size` values of the `input`, it causes the cursor style of the
 * decrement button to change from `default` to `text`.
 */
/* line 329, ../_sass/_normalize.scss */
input[type="number"]::-webkit-inner-spin-button,
input[type="number"]::-webkit-outer-spin-button {
  height: auto;
}

/**
 * 1. Address `appearance` set to `searchfield` in Safari and Chrome.
 * 2. Address `box-sizing` set to `border-box` in Safari and Chrome
 *    (include `-moz` to future-proof).
 */
/* line 339, ../_sass/_normalize.scss */
input[type="search"] {
  -webkit-appearance: textfield;
  /* 1 */
  -moz-box-sizing: content-box;
  -webkit-box-sizing: content-box;
  /* 2 */
  box-sizing: content-box;
}

/**
 * Remove inner padding and search cancel button in Safari and Chrome on OS X.
 * Safari (but not Chrome) clips the cancel button when the search input has
 * padding (and `textfield` appearance).
 */
/* line 353, ../_sass/_normalize.scss */
input[type="search"]::-webkit-search-cancel-button,
input[type="search"]::-webkit-search-decoration {
  -webkit-appearance: none;
}

/**
 * 1. Correct `color` not being inherited in IE 8/9/10/11.
 * 2. Remove padding so people aren't caught out if they zero out fieldsets.
 */
/* line 362, ../_sass/_normalize.scss */
legend {
  border: 0;
  /* 1 */
  padding: 0;
  /* 2 */
}

/**
 * Remove default vertical scrollbar in IE 8/9/10/11.
 */
/* line 371, ../_sass/_normalize.scss */
textarea {
  overflow: auto;
}

/**
 * Don't inherit the `font-weight` (applied by a rule above).
 * NOTE: the default cannot safely be changed in Chrome and Safari on OS X.
 */
/* line 380, ../_sass/_normalize.scss */
optgroup {
  font-weight: bold;
}

/* Tables
   ========================================================================== */
/**
 * Remove most spacing between table cells.
 */
/* line 391, ../_sass/_normalize.scss */
table {
  border-collapse: collapse;
  border-spacing: 0;
}

/* line 397, ../_sass/_normalize.scss */
td,
th {
  padding: 0;
}

/* Blockquote
   ========================================================================== */
/* line 404, ../_sass/_normalize.scss */
blockquote {
  margin: 0;
}

/**
*
* Global
*
* Google Web Fundamentals
*
* R/GA 2014
* @author Pedro Duarte
* @author Antoine Grelard
*
**/
/* line 13, ../_sass/_global.scss */
* {
  -webkit-box-sizing: border-box;
  -moz-box-sizing: border-box;
  -ms-box-sizing: border-box;
  box-sizing: border-box;
}

/* line 17, ../_sass/_global.scss */
html, body {
  -webkit-font-smoothing: antialiased;
  font-smoothing: antialiased;
}

/* line 22, ../_sass/_global.scss */
body {
  font-family: Helvetica, Arial, sans-serif;
  font-size: 16px;
  line-height: 1.6250em;
  /* 26px */
  font-weight: 300;
  color: #404040;
  position: relative;
}
/* line 181, ../_sass/_utils.scss */
body:after {
  content: "";
  position: absolute;
  top: 0;
  left: 0;
  bottom: 0;
  right: 0;
  width: 100%;
  z-index: 9;
  display: none;
  background-image: -moz-linear-gradient(top, rgba(0, 0, 0, 0) 95%, rgba(0, 0, 0, 0.15) 100%);
  background-image: -webkit-gradient(linear, left top, left bottom, color-stop(95%, rgba(0, 0, 0, 0)), color-stop(100%, rgba(0, 0, 0, 0.15)));
  background-image: -webkit-linear-gradient(top, rgba(0, 0, 0, 0) 95%, rgba(0, 0, 0, 0.15) 100%);
  background-image: -o-linear-gradient(top, rgba(0, 0, 0, 0) 95%, rgba(0, 0, 0, 0.15) 100%);
  background-image: -ms-linear-gradient(top, rgba(0, 0, 0, 0) 95%, rgba(0, 0, 0, 0.15) 100%);
  background-image: linear-gradient(top, rgba(0, 0, 0, 0.15) 95%, rgba(0, 0, 0, 0.15) 100%);
  -webkit-background-size: 100% 26px;
  -moz-background-size: 100% 26px;
  -ms-background-size: 100% 26px;
  background-size: 100% 26px;
}
/* line 202, ../_sass/_utils.scss */
body.debug:after {
  display: block;
  pointer-events: none;
}

/* line 32, ../_sass/_global.scss */
.main-container {
  -webkit-box-sizing: content-box;
  -moz-box-sizing: content-box;
  -ms-box-sizing: content-box;
  box-sizing: content-box;
  position: relative;
  padding-left: 5%;
  padding-right: 5%;
  margin-left: auto;
  margin-right: auto;
}
@media only screen and (min-width: 620px) {
  /* line 32, ../_sass/_global.scss */
  .main-container {
    padding-left: 4.8%;
    padding-right: 4.8%;
    max-width: 688px;
  }
}
@media only screen and (min-width: 800px) {
  /* line 32, ../_sass/_global.scss */
  .main-container {
    padding-left: 4.4%;
    padding-right: 4.4%;
    max-width: 864px;
  }
}

/* line 36, ../_sass/_global.scss */
.container {
  -webkit-box-sizing: content-box;
  -moz-box-sizing: content-box;
  -ms-box-sizing: content-box;
  box-sizing: content-box;
  position: relative;
  padding-left: 5%;
  padding-right: 5%;
  margin-left: auto;
  margin-right: auto;
}
@media only screen and (min-width: 620px) {
  /* line 36, ../_sass/_global.scss */
  .container {
    padding-left: 4.8%;
    padding-right: 4.8%;
    max-width: 688px;
  }
}
@media only screen and (min-width: 800px) {
  /* line 36, ../_sass/_global.scss */
  .container {
    padding-left: 4.4%;
    padding-right: 4.4%;
    max-width: 864px;
  }
}

@media only screen and (min-width: 620px) {
  /* line 40, ../_sass/_global.scss */
  .container-medium {
    -webkit-box-sizing: content-box;
    -moz-box-sizing: content-box;
    -ms-box-sizing: content-box;
    box-sizing: content-box;
    position: relative;
    padding-left: 5%;
    padding-right: 5%;
    margin-left: auto;
    margin-right: auto;
  }
}
@media only screen and (min-width: 620px) and (min-width: 620px) {
  /* line 40, ../_sass/_global.scss */
  .container-medium {
    padding-left: 4.8%;
    padding-right: 4.8%;
    max-width: 688px;
  }
}
@media only screen and (min-width: 620px) and (min-width: 800px) {
  /* line 40, ../_sass/_global.scss */
  .container-medium {
    padding-left: 4.4%;
    padding-right: 4.4%;
    max-width: 864px;
  }
}

@media only screen and (max-width: 619px) {
  /* line 46, ../_sass/_global.scss */
  .container-small {
    -webkit-box-sizing: content-box;
    -moz-box-sizing: content-box;
    -ms-box-sizing: content-box;
    box-sizing: content-box;
    position: relative;
    padding-left: 5%;
    padding-right: 5%;
    margin-left: auto;
    margin-right: auto;
  }
}
@media only screen and (max-width: 619px) and (min-width: 620px) {
  /* line 46, ../_sass/_global.scss */
  .container-small {
    padding-left: 4.8%;
    padding-right: 4.8%;
    max-width: 688px;
  }
}
@media only screen and (max-width: 619px) and (min-width: 800px) {
  /* line 46, ../_sass/_global.scss */
  .container-small {
    padding-left: 4.4%;
    padding-right: 4.4%;
    max-width: 864px;
  }
}

@font-face {
  font-family: "icons";
  src: url("../icons/icons-40fcdaf549ec93a00f0f471ab4e404ca.eot");
  src: url("../icons/icons-40fcdaf549ec93a00f0f471ab4e404ca.eot?#iefix") format("embedded-opentype"), url("../icons/icons-40fcdaf549ec93a00f0f471ab4e404ca.woff") format("woff"), url("../icons/icons-40fcdaf549ec93a00f0f471ab4e404ca.ttf") format("truetype"), url("../icons/icons-40fcdaf549ec93a00f0f471ab4e404ca.svg?#icons") format("svg");
  font-weight: normal;
  font-style: normal;
}

/* line 14, ../_sass/_components/_icons.scss */
.icon {
  font-family: "icons";
  display: inline-block;
  vertical-align: middle;
  line-height: 1;
  font-weight: normal;
  font-style: normal;
  speak: none;
  text-decoration: inherit;
  text-transform: none;
  text-rendering: optimizeLegibility;
  -webkit-font-smoothing: antialiased;
  -moz-osx-font-smoothing: grayscale;
}

/* line 33, ../_sass/_components/_icons.scss */
.icon-cheveron-left:before, .article-nav-link--prev:before {
  content: "\e001";
}

/* line 38, ../_sass/_components/_icons.scss */
.icon-cheveron-right:before, .editorial-header .container:before, .article-nav-link--next:before, ul.list--links a:before, .cta--primary:before {
  content: "\e002";
}

/* line 43, ../_sass/_components/_icons.scss */
.icon-forward-slash:before {
  content: "\e003";
}

/* line 48, ../_sass/_components/_icons.scss */
.icon-google-dev:before {
  content: "\e004";
}

/* line 53, ../_sass/_components/_icons.scss */
<<<<<<< HEAD
.icon-introduction-to-media:before {
=======
.icon-lessons:before, .editorial-header__toc-title:before {
>>>>>>> 4fc23fd7
  content: "\e005";
}

/* line 58, ../_sass/_components/_icons.scss */
.icon-lessons:before {
  content: "\e006";
}

/* line 63, ../_sass/_components/_icons.scss */
.icon-minus:before {
  content: "\e007";
}

/* line 68, ../_sass/_components/_icons.scss */
.icon-multi-device-layouts:before {
  content: "\e008";
}

/* line 73, ../_sass/_components/_icons.scss */
.icon-navigation-cheveron:before {
  content: "\e009";
}

/* line 78, ../_sass/_components/_icons.scss */
.icon-performance:before {
  content: "\e00a";
}

/* line 83, ../_sass/_components/_icons.scss */
.icon-plus:before {
  content: "\e00b";
}

/* line 88, ../_sass/_components/_icons.scss */
.icon-star:before, .home-header:after {
  content: "\e00c";
}

/* line 93, ../_sass/_components/_icons.scss */
.icon-user-input:before {
  content: "\e00d";
}

/**
*
* Main Navigation
*
* Google Web Fundamentals
*
* R/GA 2014
* @author Pedro Duarte
* @author Antoine Grelard
*
**/
/* line 13, ../_sass/_modules/_main-navigation.scss */
.main-nav {
  background: #ffffff;
  position: relative;
}
@media only screen and (min-width: 620px) {
  /* line 13, ../_sass/_modules/_main-navigation.scss */
  .main-nav {
    background-color: #404040;
  }
}

/* line 22, ../_sass/_modules/_main-navigation.scss */
.main-nav__list {
  margin: 0;
  padding: 0;
}
@media only screen and (max-width: 619px) {
  /* line 27, ../_sass/_modules/_main-navigation.scss */
  .js .main-nav__list {
    display: none;
  }
  /* line 31, ../_sass/_modules/_main-navigation.scss */
  .js .main-nav__list.nav-is-opened {
    display: block;
  }
}
@media only screen and (min-width: 620px) {
  /* line 22, ../_sass/_modules/_main-navigation.scss */
  .main-nav__list {
    text-align: center;
    -webkit-box-sizing: content-box;
    -moz-box-sizing: content-box;
    -ms-box-sizing: content-box;
    box-sizing: content-box;
    position: relative;
    padding-left: 5%;
    padding-right: 5%;
    margin-left: auto;
    margin-right: auto;
    position: static;
  }
}
@media only screen and (min-width: 620px) and (min-width: 620px) {
  /* line 22, ../_sass/_modules/_main-navigation.scss */
  .main-nav__list {
    padding-left: 4.8%;
    padding-right: 4.8%;
    max-width: 688px;
  }
}
@media only screen and (min-width: 620px) and (min-width: 800px) {
  /* line 22, ../_sass/_modules/_main-navigation.scss */
  .main-nav__list {
    padding-left: 4.4%;
    padding-right: 4.4%;
    max-width: 864px;
  }
}

/* line 43, ../_sass/_modules/_main-navigation.scss */
.main-nav__item {
  list-style: none;
  display: block;
  background-color: #f0f0f0;
  position: static;
  padding-left: 0;
}
@media only screen and (max-width: 619px) {
  /* line 52, ../_sass/_modules/_main-navigation.scss */
  .main-nav__item.main-nav__item--home {
    display: none;
  }
  /* line 56, ../_sass/_modules/_main-navigation.scss */
  .main-nav__item.subnav-is-opened {
    background: #ffffff;
  }
}
@media only screen and (min-width: 620px) {
  /* line 43, ../_sass/_modules/_main-navigation.scss */
  .main-nav__item {
    float: left;
    background-color: transparent;
  }
  /* line 65, ../_sass/_modules/_main-navigation.scss */
  .main-nav__item:last-child {
    border-right: none;
  }
}
/* line 71, ../_sass/_modules/_main-navigation.scss */
.main-nav__item:first-child ~ .main-nav__item {
  padding-top: 0;
}
/* line 76, ../_sass/_modules/_main-navigation.scss */
.main-nav__item:before {
  display: none;
}

/* line 81, ../_sass/_modules/_main-navigation.scss */
.main-nav__link {
  color: #404040;
  font-family: "Roboto Condensed", Helvetica, sans-serif;
  font-size: 20px;
  font-weight: 300;
  line-height: 1.3000em;
  /* 26px */
  padding-top: 1.3000em;
  padding-bottom: 0;
  margin-bottom: 1px;
  display: block;
  padding-top: 13px;
  padding-bottom: 12px;
}
@media only screen and (min-width: 800px) {
  /* line 81, ../_sass/_modules/_main-navigation.scss */
  .main-nav__link {
    font-family: "Roboto Condensed", Helvetica, sans-serif;
    font-size: 26px;
    font-weight: 300;
    line-height: 1.0000em;
    /* 26px */
    padding-top: 1.0000em;
    padding-bottom: 0;
  }
}
/* line 92, ../_sass/_modules/_main-navigation.scss */
.main-nav__link:hover {
  text-decoration: none;
}
@media only screen and (max-width: 619px) {
  /* line 81, ../_sass/_modules/_main-navigation.scss */
  .main-nav__link {
    -webkit-box-sizing: content-box;
    -moz-box-sizing: content-box;
    -ms-box-sizing: content-box;
    box-sizing: content-box;
    position: relative;
    padding-left: 5%;
    padding-right: 5%;
    margin-left: auto;
    margin-right: auto;
  }
}
@media only screen and (max-width: 619px) and (min-width: 620px) {
  /* line 81, ../_sass/_modules/_main-navigation.scss */
  .main-nav__link {
    padding-left: 4.8%;
    padding-right: 4.8%;
    max-width: 688px;
  }
}
@media only screen and (max-width: 619px) and (min-width: 800px) {
  /* line 81, ../_sass/_modules/_main-navigation.scss */
  .main-nav__link {
    padding-left: 4.4%;
    padding-right: 4.4%;
    max-width: 864px;
  }
}
@media only screen and (min-width: 620px) {
  /* line 81, ../_sass/_modules/_main-navigation.scss */
  .main-nav__link {
    margin-bottom: 0;
    color: #ffffff;
    font-size: 16px;
    line-height: 1.6250em;
    /* 26px */
    padding-top: 1.6250em;
    padding-bottom: 0;
    padding: 26px 13px 26px;
    font-weight: 400;
  }
  /* line 107, ../_sass/_modules/_main-navigation.scss */
  .main-nav__item--home .main-nav__link {
    padding-left: 0;
  }
  /* line 111, ../_sass/_modules/_main-navigation.scss */
  .main-nav__link:hover {
    color: #ffd45b;
  }
  /* line 116, ../_sass/_modules/_main-navigation.scss */
  .subnav-is-opened > .main-nav__link {
    color: #f4b400;
  }
}
@media only screen and (min-width: 620px) and (min-width: 800px) {
  /* line 81, ../_sass/_modules/_main-navigation.scss */
  .main-nav__link {
    font-size: 20px;
    font-weight: 300;
    line-height: 1.3000em;
    /* 26px */
    padding-top: 1.3000em;
    padding-bottom: 0;
  }
}
@media only screen and (min-width: 800px) {
  /* line 81, ../_sass/_modules/_main-navigation.scss */
  .main-nav__link {
    padding-bottom: 26px;
  }
}

/* line 127, ../_sass/_modules/_main-navigation.scss */
.main-nav__list--child {
  padding-top: 0;
}

/* line 131, ../_sass/_modules/_main-navigation.scss */
.main-nav__item--child {
  padding-top: 0;
  position: static;
  padding-left: 0;
}
/* line 136, ../_sass/_modules/_main-navigation.scss */
.main-nav__item--child:before {
  display: none;
}

/* line 141, ../_sass/_modules/_main-navigation.scss */
.main-nav__link--child {
  background: #ffffff;
  font-size: 16px;
  line-height: 1.6250em;
  /* 26px */
  padding-top: 1.6250em;
  padding-bottom: 0;
  padding-top: 13px;
  padding-bottom: 12px;
  margin-bottom: 0;
  border-bottom: 1px solid #e0e0e0;
}
@media only screen and (max-width: 619px) {
  /* line 141, ../_sass/_modules/_main-navigation.scss */
  .main-nav__link--child {
    padding-left: 10%;
  }
}
@media only screen and (min-width: 620px) {
  /* line 141, ../_sass/_modules/_main-navigation.scss */
  .main-nav__link--child {
    color: #404040;
    border-bottom-color: transparent;
  }
  /* line 158, ../_sass/_modules/_main-navigation.scss */
  .main-nav__list--child .main-nav__link--child {
    font-size: 20px;
    font-weight: 300;
    line-height: 1.3000em;
    /* 26px */
    padding-top: 1.3000em;
    padding-bottom: 0;
  }
}
@media only screen and (min-width: 620px) and (min-width: 800px) {
  /* line 158, ../_sass/_modules/_main-navigation.scss */
  .main-nav__list--child .main-nav__link--child {
    font-family: "Roboto Condensed", Helvetica, sans-serif;
    font-size: 26px;
    font-weight: 300;
    line-height: 1.0000em;
    /* 26px */
    padding-top: 1.0000em;
    padding-bottom: 0;
  }
}

/* line 165, ../_sass/_modules/_main-navigation.scss */
.main-nav__secondary-nav {
  display: none;
}
@media only screen and (min-width: 620px) {
  /* line 165, ../_sass/_modules/_main-navigation.scss */
  .main-nav__secondary-nav {
    background-color: #ffffff;
    position: absolute;
    left: 0;
    right: 0;
    border-bottom: 2px solid #404040;
    padding-bottom: 50px;
    color: #404040;
  }
}
/* line 179, ../_sass/_modules/_main-navigation.scss */
.subnav-is-opened .main-nav__secondary-nav {
  display: block;
}

@media only screen and (min-width: 620px) {
  /* line 185, ../_sass/_modules/_main-navigation.scss */
  .main-nav__secondary-content {
    -webkit-box-sizing: content-box;
    -moz-box-sizing: content-box;
    -ms-box-sizing: content-box;
    box-sizing: content-box;
    position: relative;
    padding-left: 5%;
    padding-right: 5%;
    margin-left: auto;
    margin-right: auto;
    text-align: left;
  }
}
@media only screen and (min-width: 620px) and (min-width: 620px) {
  /* line 185, ../_sass/_modules/_main-navigation.scss */
  .main-nav__secondary-content {
    padding-left: 4.8%;
    padding-right: 4.8%;
    max-width: 688px;
  }
}
@media only screen and (min-width: 620px) and (min-width: 800px) {
  /* line 185, ../_sass/_modules/_main-navigation.scss */
  .main-nav__secondary-content {
    padding-left: 4.4%;
    padding-right: 4.4%;
    max-width: 864px;
  }
}

/* line 192, ../_sass/_modules/_main-navigation.scss */
.main-nav__link--explore {
  color: #4285f4;
  font-weight: 600;
  display: inline-block;
  display: block;
}
/* line 376, ../_sass/_utils.scss */
.main-nav__link--explore:hover {
  color: #404040;
}
@media only screen and (max-width: 619px) {
  /* line 192, ../_sass/_modules/_main-navigation.scss */
  .main-nav__link--explore {
    border-top: 1px solid #e0e0e0;
  }
}
@media only screen and (min-width: 620px) {
  /* line 192, ../_sass/_modules/_main-navigation.scss */
  .main-nav__link--explore {
    border-bottom: 1px solid #737373;
  }
}

/* line 205, ../_sass/_modules/_main-navigation.scss */
.main-nav__featured {
  display: none;
}
@media only screen and (min-width: 620px) {
  /* line 205, ../_sass/_modules/_main-navigation.scss */
  .main-nav__featured {
    display: block;
  }
}

/* line 213, ../_sass/_modules/_main-navigation.scss */
.main-nav__featured-text {
  padding-top: 0;
}

/* line 218, ../_sass/_modules/_main-navigation.scss */
.main-nav__btn {
  position: absolute;
  top: 0;
  right: 5%;
  margin-top: -39px;
  background: transparent;
  color: #ffffff;
  padding: 0;
  border: none;
  -webkit-appearance: none;
}
@media only screen and (min-width: 620px) {
  /* line 218, ../_sass/_modules/_main-navigation.scss */
  .main-nav__btn {
    display: none;
  }
}

/**
*
* Main Header
*
* Google Web Fundamentals
*
* R/GA 2014
* @author Pedro Duarte
* @author Antoine Grelard
*
**/
/* line 13, ../_sass/_modules/_main-header.scss */
.main-header {
  background: #404040;
  color: #ffffff;
  position: relative;
  z-index: 2;
}

/* line 20, ../_sass/_modules/_main-header.scss */
.main-header__title {
  -webkit-box-sizing: content-box;
  -moz-box-sizing: content-box;
  -ms-box-sizing: content-box;
  box-sizing: content-box;
  position: relative;
  padding-left: 5%;
  padding-right: 5%;
  margin-left: auto;
  margin-right: auto;
  font-size: 20px;
  font-weight: 300;
  line-height: 1.3000em;
  /* 26px */
  padding-top: 1.3000em;
  padding-bottom: 0;
  padding-top: 13px;
  padding-bottom: 13px;
}
@media only screen and (min-width: 620px) {
  /* line 20, ../_sass/_modules/_main-header.scss */
  .main-header__title {
    padding-left: 4.8%;
    padding-right: 4.8%;
    max-width: 688px;
  }
}
@media only screen and (min-width: 800px) {
  /* line 20, ../_sass/_modules/_main-header.scss */
  .main-header__title {
    padding-left: 4.4%;
    padding-right: 4.4%;
    max-width: 864px;
  }
}
@media only screen and (min-width: 800px) {
  /* line 20, ../_sass/_modules/_main-header.scss */
  .main-header__title {
    font-family: "Roboto Condensed", Helvetica, sans-serif;
    font-size: 26px;
    font-weight: 300;
    line-height: 1.0000em;
    /* 26px */
    padding-top: 1.0000em;
    padding-bottom: 0;
  }
}
@media only screen and (min-width: 620px) {
  /* line 20, ../_sass/_modules/_main-header.scss */
  .main-header__title {
    display: none;
  }
}

/* line 32, ../_sass/_modules/_main-header.scss */
.main-header__logo {
  color: #ffffff;
}

/**
*
* Main Footer
*
* Google Web Fundamentals
*
* R/GA 2014
* @author Pedro Duarte
* @author Antoine Grelard
*
**/
/**
*
* Highlight
*
* Google Web Fundamentals
*
* R/GA 2014
* @author Pedro Duarte
* @author Antoine Grelard
*
**/
/* line 13, ../_sass/_modules/_highlight.scss */
.highlight-module {
  overflow: hidden;
  margin-top: 52px;
  margin-bottom: 26px;
  position: relative;
}
/* line 19, ../_sass/_modules/_highlight.scss */
.highlight-module:after {
  background: #f0f0f0;
  content: "";
  height: 100%;
  position: absolute;
  top: 0;
  bottom: 0;
  z-index: 0;
  width: 100%;
  right: 0;
  left: 0;
}

/* line 33, ../_sass/_modules/_highlight.scss */
.highlight-module--learning {
  color: #ffffff;
}
/* line 36, ../_sass/_modules/_highlight.scss */
.highlight-module--learning:after {
  background-color: #da2e75;
}

/* line 41, ../_sass/_modules/_highlight.scss */
.highlight-module--remember {
  color: #ffffff;
}
/* line 44, ../_sass/_modules/_highlight.scss */
.highlight-module--remember:after {
  background-color: #09829a;
}

/* line 49, ../_sass/_modules/_highlight.scss */
.highlight-module__container {
  -webkit-box-sizing: content-box;
  -moz-box-sizing: content-box;
  -ms-box-sizing: content-box;
  box-sizing: content-box;
  position: relative;
  padding-left: 5%;
  padding-right: 5%;
  margin-left: auto;
  margin-right: auto;
  padding-bottom: 78px;
  position: relative;
  z-index: 1;
  position: relative;
}
@media only screen and (min-width: 620px) {
  /* line 49, ../_sass/_modules/_highlight.scss */
  .highlight-module__container {
    padding-left: 4.8%;
    padding-right: 4.8%;
    max-width: 688px;
  }
}
@media only screen and (min-width: 800px) {
  /* line 49, ../_sass/_modules/_highlight.scss */
  .highlight-module__container {
    padding-left: 4.4%;
    padding-right: 4.4%;
    max-width: 864px;
  }
}
/* line 397, ../_sass/_utils.scss */
.highlight-module__container:before {
  display: none;
}
@media only screen and (min-width: 620px) {
  /* line 397, ../_sass/_utils.scss */
  .highlight-module__container:before {
    display: block;
    position: absolute;
    top: 50%;
    right: 45px;
    font-family: "icons";
    font-size: 130px;
    font-weight: 900;
    line-height: 1px;
    text-align: center;
    height: 100%;
    width: 30.3%;
    color: #ffffff;
  }
<<<<<<< HEAD
=======
  /* line 412, ../_sass/_utils.scss */
  .highlight-module--left .highlight-module__container:before {
    right: auto;
    left: 45px;
  }
>>>>>>> 28cf608bbfc6aefc034697284534e49f31090a87
}
/* line 416, ../_sass/_utils.scss */
.highlight-module--left .highlight-module__container:before {
  right: auto;
  left: 45px;
}
@media only screen and (min-width: 800px) {
  /* line 397, ../_sass/_utils.scss */
  .highlight-module__container:before {
    width: 22.2%;
    font-size: 180px;
  }
<<<<<<< HEAD
  /* line 425, ../_sass/_utils.scss */
=======
  /* line 421, ../_sass/_utils.scss */
>>>>>>> 28cf608bbfc6aefc034697284534e49f31090a87
  .highlight-module--large .highlight-module__container:before {
    font-size: 430px;
  }
}
@media only screen and (min-width: 620px) {
  /* line 49, ../_sass/_modules/_highlight.scss */
  .highlight-module__container {
    padding-bottom: 52px;
  }
}

/* line 61, ../_sass/_modules/_highlight.scss */
.highlight-module__title {
  font-family: "Roboto Condensed", Helvetica, sans-serif;
  font-size: 68px;
  font-weight: 300;
  line-height: 1.1471em;
  /* 78px */
  padding-top: 0.3824em;
  padding-bottom: 0;
  padding-top: 26px;
}
@media only screen and (min-width: 800px) {
  /* line 61, ../_sass/_modules/_highlight.scss */
  .highlight-module__title {
    font-family: "Roboto Condensed", Helvetica, sans-serif;
    font-size: 110px;
    font-weight: 300;
    line-height: 1.19em;
    /* 130px */
    padding-top: 0.2364em;
    padding-bottom: 0;
  }
}
@media only screen and (min-width: 800px) {
  /* line 61, ../_sass/_modules/_highlight.scss */
  .highlight-module__title {
    font-family: "Roboto Condensed", Helvetica, sans-serif;
    font-size: 42px;
    font-weight: 300;
    line-height: 1.2381em;
    /* 52px */
    padding-top: 0.6190em;
    padding-bottom: 0;
  }
}
@media only screen and (min-width: 800px) and (min-width: 800px) {
  /* line 61, ../_sass/_modules/_highlight.scss */
  .highlight-module__title {
    font-family: "Roboto Condensed", Helvetica, sans-serif;
    font-size: 68px;
    font-weight: 300;
    line-height: 1.1471em;
    /* 78px */
    padding-top: 0.3824em;
    padding-bottom: 0;
  }
}

/* line 72, ../_sass/_modules/_highlight.scss */
.highlight-module--code pre {
  margin: 0;
  padding-top: 52px;
  padding-bottom: 26px;
  margin-left: -26px;
  font-size: 13px;
}
/* line 79, ../_sass/_modules/_highlight.scss */
.highlight-module--code pre span {
  margin: 0;
  padding: 0;
  display: inline-block;
}
/* line 86, ../_sass/_modules/_highlight.scss */
.highlight-module--code code {
  margin: 0;
  padding: 0;
  word-spacing: -2px;
}

/* line 94, ../_sass/_modules/_highlight.scss */
.highlight-module__cta {
  display: block;
  font-size: 16px;
  line-height: 1.6250em;
  /* 26px */
  padding-top: 1.6250em;
  padding-bottom: 0;
  font-family: "Roboto Condensed", Helvetica, sans-serif;
}
@media only screen and (min-width: 800px) {
  /* line 94, ../_sass/_modules/_highlight.scss */
  .highlight-module__cta {
    font-size: 20px;
    font-weight: 300;
    line-height: 1.3000em;
    /* 26px */
    padding-top: 1.3000em;
    padding-bottom: 0;
  }
}

@media only screen and (min-width: 800px) {
  /* line 101, ../_sass/_modules/_highlight.scss */
  .highlight-module--left:after {
    width: 80%;
    right: 20%;
  }
}

@media only screen and (min-width: 800px) {
  /* line 110, ../_sass/_modules/_highlight.scss */
  .highlight-module--right:after {
    width: 80%;
    left: 20%;
  }
}
@media only screen and (min-width: 800px) {
  /* line 118, ../_sass/_modules/_highlight.scss */
  .highlight-module--right.highlight-module--code:after {
    width: 100%;
    left: 0;
  }
}

/**
*
* Editorial Header
*
* Google Web Fundamentals
*
* R/GA 2014
* @author Pedro Duarte
* @author Antoine Grelard
*
**/
/* line 13, ../_sass/_modules/_editorial-header.scss */
.editorial-header {
  overflow: hidden;
}
/* line 16, ../_sass/_modules/_editorial-header.scss */
.editorial-header .breadcrumbs {
  color: #4285f4;
}
/* line 19, ../_sass/_modules/_editorial-header.scss */
.editorial-header .breadcrumbs a {
  color: #4285f4;
}
@media only screen and (min-width: 620px) {
  /* line 24, ../_sass/_modules/_editorial-header.scss */
  .editorial-header .container {
    position: relative;
  }
  /* line 34, ../_sass/_modules/_editorial-header.scss */
  .editorial-header .container:before {
    font-family: "icons";
    display: block;
    position: absolute;
    line-height: 0;
    top: 35%;
    right: 100%;
    font-size: 400px;
    color: rgba(0, 0, 0, 0.1);
  }
}

/* line 49, ../_sass/_modules/_editorial-header.scss */
.editorial-header__excerpt {
  font-size: 20px;
  font-weight: 300;
  line-height: 1.3000em;
  /* 26px */
  padding-top: 1.3000em;
  padding-bottom: 0;
  font-family: "Roboto Condensed", Helvetica, sans-serif;
}

/* line 54, ../_sass/_modules/_editorial-header.scss */
.editorial-header .tag {
  padding-top: 52px;
}

/* line 58, ../_sass/_modules/_editorial-header.scss */
.editorial-header__subtitle {
  font-family: "Roboto Condensed", Helvetica, sans-serif;
  font-size: 42px;
  font-weight: 300;
  line-height: 1.2381em;
  /* 52px */
  padding-top: 0.6190em;
  padding-bottom: 0;
  padding-top: 0;
  color: #4285f4;
}
@media only screen and (min-width: 800px) {
  /* line 58, ../_sass/_modules/_editorial-header.scss */
  .editorial-header__subtitle {
    font-family: "Roboto Condensed", Helvetica, sans-serif;
    font-size: 68px;
    font-weight: 300;
    line-height: 1.1471em;
    /* 78px */
    padding-top: 0.3824em;
    padding-bottom: 0;
  }
}
@media only screen and (min-width: 620px) {
  /* line 58, ../_sass/_modules/_editorial-header.scss */
  .editorial-header__subtitle {
    padding-top: 0;
    padding-bottom: 26px;
  }
}

/* line 68, ../_sass/_modules/_editorial-header.scss */
.editorial-header__toc {
  margin-top: 26px;
}
/* line 71, ../_sass/_modules/_editorial-header.scss */
.editorial-header__toc ol {
  padding-top: 0;
}
@media only screen and (min-width: 620px) {
  /* line 71, ../_sass/_modules/_editorial-header.scss */
  .editorial-header__toc ol {
    padding-top: 0;
  }
}

/* line 77, ../_sass/_modules/_editorial-header.scss */
.editorial-header__toc-title {
  font-family: "Roboto Condensed", Helvetica, sans-serif;
  border-bottom: 1px solid #e0e0e0;
  margin-bottom: 13px;
  padding-bottom: 13px !important;
  color: #4285f4;
}
/* line 84, ../_sass/_modules/_editorial-header.scss */
.editorial-header__toc-title:before {
  font-family: "icons";
  display: inline-block;
  padding-right: 10px;
  color: #4285f4;
}

/**
*
* Editorial Header
*
* Google Web Fundamentals
*
* R/GA 2014
* @author Pedro Duarte
* @author Antoine Grelard
*
**/
/* line 13, ../_sass/_modules/_summary-header.scss */
.summary-header {
  background-color: #4285f4;
  padding-bottom: 78px;
  color: #ffffff;
  margin-bottom: 26px;
  -webkit-box-shadow: inset 0 2px 0 0 white;
  -moz-box-shadow: inset 0 2px 0 0 white;
  -ms-box-shadow: inset 0 2px 0 0 white;
  box-shadow: inset 0 2px 0 0 white;
}
/* line 20, ../_sass/_modules/_summary-header.scss */
.summary-header .breadcrumbs__link {
  color: #ffffff;
}

/* line 26, ../_sass/_modules/_summary-header.scss */
.summary-header__anchor-list {
  margin-top: 52px;
}

/* line 32, ../_sass/_modules/_summary-header.scss */
.summary-header__anchors-item a {
  color: #ffffff;
}

/**
*
* Related items
*
* Google Web Essentials
*
* R/GA 2014
* @author Pedro Duarte
* @author Antoine Grelard
*
**/
/* line 13, ../_sass/_modules/_related-guides.scss */
.related-guides {
  margin-top: 52px;
  padding-bottom: 52px;
}

/* line 19, ../_sass/_modules/_related-guides.scss */
.related-guides__list .list--links {
  padding-top: 0;
}
/* line 23, ../_sass/_modules/_related-guides.scss */
.related-guides__list a {
  display: block;
}

/* line 28, ../_sass/_modules/_related-guides.scss */
.related-guides__title {
  font-family: "Roboto Condensed", Helvetica, sans-serif;
  font-size: 26px;
  font-weight: 300;
  line-height: 1.0000em;
  /* 26px */
  padding-top: 1.0000em;
  padding-bottom: 0;
  padding-top: 0;
}
@media only screen and (min-width: 800px) {
  /* line 28, ../_sass/_modules/_related-guides.scss */
  .related-guides__title {
    font-family: "Roboto Condensed", Helvetica, sans-serif;
    font-size: 42px;
    font-weight: 300;
    line-height: 1.2381em;
    /* 52px */
    padding-top: 0.6190em;
    padding-bottom: 0;
  }
}
@media only screen and (min-width: 620px) {
  /* line 28, ../_sass/_modules/_related-guides.scss */
  .related-guides__title {
    padding-top: 0;
  }
}

/* line 34, ../_sass/_modules/_related-guides.scss */
.related-guides__main-link {
  text-transform: uppercase;
}
/* line 37, ../_sass/_modules/_related-guides.scss */
.related-guides__main-link:before {
  content: "#";
  display: inline-block;
  padding-right: 2px;
}

/**
*
* In this guide
*
* Google Web Fundamentals
*
* R/GA 2014
* @author Pedro Duarte
* @author Antoine Grelard
*
**/
/* line 13, ../_sass/_modules/_in-this-guide.scss */
.in-this-guide {
  margin-top: -78px;
}

/* line 17, ../_sass/_modules/_in-this-guide.scss */
.in-this-guide__title {
  font-size: 20px;
  font-weight: 300;
  line-height: 1.3000em;
  /* 26px */
  padding-top: 1.3000em;
  padding-bottom: 0;
  font-family: "Roboto Condensed", Helvetica, sans-serif;
  margin-bottom: 26px;
}

/**
*
* Articles section
*
* Google Web Fundamentals
*
* R/GA 2014
* @author Pedro Duarte
* @author Antoine Grelard
*
**/
/* line 13, ../_sass/_modules/_articles-section.scss */
.articles-section {
  background: #f0f0f0;
  text-align: center;
}

/* line 18, ../_sass/_modules/_articles-section.scss */
.articles-count {
  color: #4285f4;
  font-family: "Roboto Condensed", Helvetica, sans-serif;
  padding-top: 53px;
}

/* line 1, ../_sass/_modules/_guides-section.scss */
.guides-section {
  background: #f0f0f0;
  text-align: center;
  padding: 26px 0 52px;
}

/**
*
* Page header
*
* Google Web Fundamentals
*
* R/GA 2014
* @author Pedro Duarte
* @author Antoine Grelard
*
**/
/* line 13, ../_sass/_modules/_page-header.scss */
.page-header {
  text-align: center;
}
/* line 16, ../_sass/_modules/_page-header.scss */
.page-header .breadcrumbs {
  text-align: left;
  color: #4285f4;
}
/* line 20, ../_sass/_modules/_page-header.scss */
.page-header .breadcrumbs a {
  color: #4285f4;
}
/* line 25, ../_sass/_modules/_page-header.scss */
.page-header h3 {
  color: #4285f4;
  padding-top: 52px;
}

/* line 31, ../_sass/_modules/_page-header.scss */
.page-header__excerpt {
  position: relative;
  padding-top: 0;
}
/* line 35, ../_sass/_modules/_page-header.scss */
.page-header__excerpt:last-child {
  padding-bottom: 78px;
}

/**
*
* Editorial Header
*
* Google Web Fundamentals
*
* R/GA 2014
* @author Pedro Duarte
* @author Antoine Grelard
*
**/
/* line 13, ../_sass/_modules/_featured-section.scss */
.featured-section {
  background: #f0f0f0;
}

/**
*
* Editorial Header
*
* Google Web Fundamentals
*
* R/GA 2014
* @author Pedro Duarte
* @author Antoine Grelard
*
**/
/* line 13, ../_sass/_modules/_featured-spotlight.scss */
.featured-spotlight {
  background: #404040;
  color: #ffffff;
  overflow: hidden;
  padding-bottom: 78px;
  margin-top: 52px;
}
/* line 20, ../_sass/_modules/_featured-spotlight.scss */
.featured-spotlight p {
  padding-bottom: 26px;
}
/* line 24, ../_sass/_modules/_featured-spotlight.scss */
.featured-spotlight .cta--primary {
  color: #ffffff;
}
/* line 27, ../_sass/_modules/_featured-spotlight.scss */
.featured-spotlight .cta--primary:hover {
  color: #ffffff;
}

/* line 33, ../_sass/_modules/_featured-spotlight.scss */
.featured-spotlight__container {
  position: relative;
}

@media only screen and (max-width: 619px) {
  /* line 37, ../_sass/_modules/_featured-spotlight.scss */
  .featured-spotlight__img {
    padding-top: 58.4%;
    padding-bottom: 0;
    height: 0;
    overflow: hidden;
    position: relative;
    width: 100%;
  }
}
/* line 47, ../_sass/_modules/_featured-spotlight.scss */
.featured-spotlight__img img {
  margin: 0 auto;
  display: block;
  position: absolute;
  width: 100%;
  left: 0;
  top: 0;
  margin: 0;
}
@media only screen and (min-width: 620px) {
  /* line 47, ../_sass/_modules/_featured-spotlight.scss */
  .featured-spotlight__img img {
    width: auto;
    left: 109%;
  }
}
@media only screen and (min-width: 800px) {
  /* line 47, ../_sass/_modules/_featured-spotlight.scss */
  .featured-spotlight__img img {
    left: 107.4%;
  }
}

/**
*
* Quote
*
* Google Web Fundamentals
*
* R/GA 2014
* @author Pedro Duarte
* @author Antoine Grelard
*
**/
/* line 13, ../_sass/_modules/_quote.scss */
.quote__content {
  position: relative;
  font-family: "Roboto Condensed", Helvetica, sans-serif;
  font-size: 16px;
  line-height: 1.6250em;
  /* 26px */
  padding-top: 1.6250em;
  padding-bottom: 0;
  padding-top: 104px;
  padding-left: 26px;
}
@media only screen and (min-width: 800px) {
  /* line 13, ../_sass/_modules/_quote.scss */
  .quote__content {
    font-size: 20px;
    font-weight: 300;
    line-height: 1.3000em;
    /* 26px */
    padding-top: 1.3000em;
    padding-bottom: 0;
  }
}
@media only screen and (min-width: 620px) {
  /* line 13, ../_sass/_modules/_quote.scss */
  .quote__content {
    padding-top: 52px;
    padding-left: 0;
  }
}
/* line 25, ../_sass/_modules/_quote.scss */
.quote__content p {
  border-top: 1px solid #e0e0e0;
  text-align: right;
  font-weight: 500;
  margin-top: 12px;
  padding-top: 13px;
}
/* line 33, ../_sass/_modules/_quote.scss */
.quote__content:before {
  content: open-quote;
  display: block;
  position: absolute;
  font-family: "Roboto Condensed", Helvetica, sans-serif;
  font-weight: 700;
  color: #f0f0f0;
  top: 90px;
  left: 26px;
  font-size: 260px;
}
@media only screen and (min-width: 620px) {
  /* line 33, ../_sass/_modules/_quote.scss */
  .quote__content:before {
    top: 225px;
    left: -210px;
    font-size: 540px;
  }
}

/**
*
* Article nav
*
* Google Web Fundamentals
*
* R/GA 2014
* @author Pedro Duarte
* @author Antoine Grelard
*
**/
/* line 13, ../_sass/_modules/_article-nav.scss */
.article-nav {
  overflow: hidden;
  position: relative;
}
/* line 17, ../_sass/_modules/_article-nav.scss */
.article-nav:before {
  content: "";
  border-left: 2px solid #e0e0e0;
  height: 100%;
  position: absolute;
  top: 0;
  left: 50%;
}

/* line 27, ../_sass/_modules/_article-nav.scss */
.article-nav-link {
  padding: 26px 32px;
  float: left;
  width: 50%;
  position: relative;
}
/* line 37, ../_sass/_modules/_article-nav.scss */
.article-nav-link:before {
  position: absolute;
  top: 21px;
  font-family: "Roboto Condensed", Helvetica, sans-serif;
  font-size: 20px;
  font-weight: 400;
}
@media only screen and (min-width: 620px) {
  /* line 37, ../_sass/_modules/_article-nav.scss */
  .article-nav-link:before {
    top: 25px;
    font-size: 26px;
    display: block;
    padding: 13px 10px;
    color: #ffffff;
    background: #4285f4;
  }
}

/* line 55, ../_sass/_modules/_article-nav.scss */
.article-nav p {
  padding: 0;
  margin: 0;
}

/* line 60, ../_sass/_modules/_article-nav.scss */
.article-nav-link--prev {
  text-align: right;
}
/* line 64, ../_sass/_modules/_article-nav.scss */
.article-nav-link--prev:before {
  font-family: "icons";
  left: 32px;
}
/* line 70, ../_sass/_modules/_article-nav.scss */
.article-nav-link--prev p {
  padding-left: 52px;
}

/* line 78, ../_sass/_modules/_article-nav.scss */
.article-nav-link--next:before {
  font-family: "icons";
  right: 32px;
}
/* line 84, ../_sass/_modules/_article-nav.scss */
.article-nav-link--next p {
  padding-right: 52px;
}

/* line 89, ../_sass/_modules/_article-nav.scss */
.article-nav-count {
  font-size: 20px;
  font-weight: 300;
  line-height: 1.3000em;
  /* 26px */
  padding-top: 1.3000em;
  padding-bottom: 0;
  font-weight: 700;
}
@media only screen and (min-width: 800px) {
  /* line 89, ../_sass/_modules/_article-nav.scss */
  .article-nav-count {
    font-family: "Roboto Condensed", Helvetica, sans-serif;
    font-size: 26px;
    font-weight: 300;
    line-height: 1.0000em;
    /* 26px */
    padding-top: 1.0000em;
    padding-bottom: 0;
  }
}
@media only screen and (min-width: 620px) {
  /* line 89, ../_sass/_modules/_article-nav.scss */
  .article-nav-count {
    font-weight: 400;
  }
}

/**
*
* Home header
*
* Google Web Fundamentals
*
* R/GA 2014
* @author Pedro Duarte
* @author Antoine Grelard
*
**/
/* line 13, ../_sass/_modules/_home-header.scss */
.home-header {
  background: #4285f4;
  color: #ffffff;
  position: relative;
  padding-bottom: 78px;
  margin-bottom: 78px;
}
@media only screen and (min-width: 620px) {
  /* line 13, ../_sass/_modules/_home-header.scss */
  .home-header {
    padding-bottom: 104px;
  }
}
/* line 21, ../_sass/_modules/_home-header.scss */
.home-header:after {
  font-family: "icons";
  position: absolute;
  display: block;
  width: 100%;
  margin: 0 auto;
  font-size: 50px;
  bottom: -10px;
  font-weight: 500;
  color: #78cfa9;
}
@media only screen and (min-width: 620px) {
  /* line 21, ../_sass/_modules/_home-header.scss */
  .home-header:after {
    font-size: 130px;
    bottom: 0;
  }
}

/* line 41, ../_sass/_modules/_home-header.scss */
.home-header h1 {
  font-family: "Roboto Condensed", Helvetica, sans-serif;
  font-size: 68px;
  font-weight: 300;
  line-height: 1.1471em;
  /* 78px */
  padding-top: 0.3824em;
  padding-bottom: 0;
  padding-top: 52px;
}
@media only screen and (min-width: 800px) {
  /* line 41, ../_sass/_modules/_home-header.scss */
  .home-header h1 {
    font-family: "Roboto Condensed", Helvetica, sans-serif;
    font-size: 110px;
    font-weight: 300;
    line-height: 1.19em;
    /* 130px */
    padding-top: 0.2364em;
    padding-bottom: 0;
  }
}
@media only screen and (min-width: 620px) {
  /* line 41, ../_sass/_modules/_home-header.scss */
  .home-header h1 {
    padding-top: 130px;
  }
}

/* line 47, ../_sass/_modules/_home-header.scss */
.home-header p {
  font-size: 20px;
  font-weight: 300;
  line-height: 1.3000em;
  /* 26px */
  padding-top: 1.3000em;
  padding-bottom: 0;
}
@media only screen and (min-width: 800px) {
  /* line 47, ../_sass/_modules/_home-header.scss */
  .home-header p {
    font-family: "Roboto Condensed", Helvetica, sans-serif;
    font-size: 26px;
    font-weight: 300;
    line-height: 1.0000em;
    /* 26px */
    padding-top: 1.0000em;
    padding-bottom: 0;
  }
}
@media only screen and (min-width: 620px) {
  /* line 47, ../_sass/_modules/_home-header.scss */
  .home-header p {
    padding-top: 0;
  }
}

/* line 52, ../_sass/_modules/_home-header.scss */
.home-header a {
  margin-top: 65px;
}

/**
*
* Grid
*
* Google Web Fundamentals
*
* R/GA 2014
* @author Pedro Duarte
* @author Antoine Grelard
*
**/
/* line 13, ../_sass/_components/_grid.scss */
.demo {
  margin-bottom: 26px;
  margin-top: 26px;
}

/* line 19, ../_sass/_components/_grid.scss */
.demo [class*="g-"] {
  background-color: #eee;
  position: relative;
  margin-bottom: 26px;
  min-height: 156px;
}
/* line 26, ../_sass/_components/_grid.scss */
.demo [class*="g-"]:before, .demo [class*="g-"]:after {
  font-size: 13px;
  line-height: 2.0000em;
  /* 26px */
  padding-top: 2.0000em;
  padding-bottom: 0;
  display: block;
  margin: 0 10px;
}
/* line 32, ../_sass/_components/_grid.scss */
.demo [class*="g-"]:before {
  content: "HTML classes: ";
  font-weight: 700;
}
/* line 37, ../_sass/_components/_grid.scss */
.demo [class*="g-"]:after {
  content: attr(class);
  word-spacing: 15px;
}

@media only screen and (min-width: 620px) and (max-width: 799px) {
  /* line 47, ../_sass/_components/_grid.scss */
  .g-medium--1 {
    float: left;
    margin-right: 4.5%;
    width: 30.3%;
  }

  /* line 54, ../_sass/_components/_grid.scss */
  .g-medium--push-1 {
    margin-left: 34.8%;
  }

  /* line 57, ../_sass/_components/_grid.scss */
  .g-medium--pull-1 {
    margin-right: 34.8%;
  }

  /* line 47, ../_sass/_components/_grid.scss */
  .g-medium--2 {
    float: left;
    margin-right: 4.5%;
    width: 65.1%;
  }

  /* line 54, ../_sass/_components/_grid.scss */
  .g-medium--push-2 {
    margin-left: 69.6%;
  }

  /* line 57, ../_sass/_components/_grid.scss */
  .g-medium--pull-2 {
    margin-right: 69.6%;
  }

  /* line 47, ../_sass/_components/_grid.scss */
  .g-medium--3 {
    float: left;
    margin-right: 4.5%;
    width: 99.9%;
    margin-right: 0;
  }

  /* line 63, ../_sass/_components/_grid.scss */
  .g-medium--full {
    float: left;
    margin-right: 4.5%;
    margin-right: 0;
    width: 100%;
  }

  /* line 69, ../_sass/_components/_grid.scss */
  .g--third {
    float: left;
    margin-right: 4.5%;
    width: 30.3%;
  }

  /* line 75, ../_sass/_components/_grid.scss */
  .g--half,
  .g-medium--half {
    float: left;
    margin-right: 4.5%;
    width: 47.75%;
  }

  /* line 80, ../_sass/_components/_grid.scss */
  .g-medium--last {
    margin-right: 0;
  }

  /* line 82, ../_sass/_components/_grid.scss */
  .g--pull-half {
    margin-right: 52.25%;
  }
}
@media only screen and (min-width: 800px) {
  /* line 89, ../_sass/_components/_grid.scss */
  .g-wide--1 {
    float: left;
    margin-right: 3.7%;
    width: 22.2%;
  }

  /* line 96, ../_sass/_components/_grid.scss */
  .g-wide--push-1 {
    margin-left: 25.9%;
  }

  /* line 99, ../_sass/_components/_grid.scss */
  .g-wide--pull-1 {
    margin-right: 25.9%;
  }

  /* line 89, ../_sass/_components/_grid.scss */
  .g-wide--2 {
    float: left;
    margin-right: 3.7%;
    width: 48.1%;
  }

  /* line 96, ../_sass/_components/_grid.scss */
  .g-wide--push-2 {
    margin-left: 51.8%;
  }

  /* line 99, ../_sass/_components/_grid.scss */
  .g-wide--pull-2 {
    margin-right: 51.8%;
  }

  /* line 89, ../_sass/_components/_grid.scss */
  .g-wide--3 {
    float: left;
    margin-right: 3.7%;
    width: 74%;
  }

  /* line 96, ../_sass/_components/_grid.scss */
  .g-wide--push-3 {
    margin-left: 77.7%;
  }

  /* line 99, ../_sass/_components/_grid.scss */
  .g-wide--pull-3 {
    margin-right: 77.7%;
  }

  /* line 89, ../_sass/_components/_grid.scss */
  .g-wide--4 {
    float: left;
    margin-right: 3.7%;
    width: 99.9%;
    margin-right: 0;
  }

  /* line 105, ../_sass/_components/_grid.scss */
  .g-wide--last {
    margin-right: 0;
  }

  /* line 107, ../_sass/_components/_grid.scss */
  .g-wide--full {
    float: left;
    margin-right: 3.7%;
    margin-right: 0;
    width: 100%;
  }

  /* line 113, ../_sass/_components/_grid.scss */
  .g--third {
    float: left;
    margin-right: 3.7%;
    width: 30.8%;
  }

  /* line 119, ../_sass/_components/_grid.scss */
  .g--half,
  .g-wide--half {
    float: left;
    margin-right: 3.7%;
    width: 48.15%;
  }

  /* line 124, ../_sass/_components/_grid.scss */
  .g--pull-half {
    margin-right: 51.85%;
  }
}
/* line 134, ../_sass/_components/_grid.scss */
.g--last {
  margin-right: 0;
}

/* line 141, ../_sass/_components/_grid.scss */
.grid-overlay {
  display: none;
  pointer-events: none;
}
/* line 147, ../_sass/_components/_grid.scss */
.debug .grid-overlay {
  -webkit-box-sizing: content-box;
  -moz-box-sizing: content-box;
  -ms-box-sizing: content-box;
  box-sizing: content-box;
  position: relative;
  padding-left: 5%;
  padding-right: 5%;
  margin-left: auto;
  margin-right: auto;
  position: absolute;
  top: 0;
  bottom: 0;
  left: 0;
  right: 0;
  height: 100%;
  display: block;
}
@media only screen and (min-width: 620px) {
  /* line 147, ../_sass/_components/_grid.scss */
  .debug .grid-overlay {
    padding-left: 4.8%;
    padding-right: 4.8%;
    max-width: 688px;
  }
}
@media only screen and (min-width: 800px) {
  /* line 147, ../_sass/_components/_grid.scss */
  .debug .grid-overlay {
    padding-left: 4.4%;
    padding-right: 4.4%;
    max-width: 864px;
  }
}
/* line 158, ../_sass/_components/_grid.scss */
.debug .grid-overlay [class*="g-"] {
  height: 100%;
  background-color: rgba(89, 89, 89, 0.2);
}
@media only screen and (min-width: 620px) and (max-width: 799px) {
  /* line 164, ../_sass/_components/_grid.scss */
  .debug .grid-overlay .g-wide--last {
    display: none;
  }
}
@media only screen and (max-width: 619px) {
  /* line 147, ../_sass/_components/_grid.scss */
  .debug .grid-overlay {
    display: none;
  }
}

/**
*
* Typography
*
* Google Web Fundamentals
*
* R/GA 2014
* @author Pedro Duarte
* @author Antoine Grelard
*
**/
/* line 15, ../_sass/_components/_typography.scss */
h1, h2, h3, h4, h5, p {
  margin: 0;
}

/* line 21, ../_sass/_components/_typography.scss */
.small,
small {
  font-size: 13px;
  line-height: 2.0000em;
  /* 26px */
  padding-top: 2.0000em;
  padding-bottom: 0;
}

/* line 28, ../_sass/_components/_typography.scss */
.base,
p,
ul,
ol {
  font-size: 16px;
  line-height: 1.6250em;
  /* 26px */
  padding-top: 1.6250em;
  padding-bottom: 0;
}

/* line 33, ../_sass/_components/_typography.scss */
.medium,
h4 {
  font-size: 16px;
  line-height: 1.6250em;
  /* 26px */
  padding-top: 1.6250em;
  padding-bottom: 0;
}
@media only screen and (min-width: 800px) {
  /* line 33, ../_sass/_components/_typography.scss */
  .medium,
  h4 {
    font-size: 20px;
    font-weight: 300;
    line-height: 1.3000em;
    /* 26px */
    padding-top: 1.3000em;
    padding-bottom: 0;
  }
}

/* line 38, ../_sass/_components/_typography.scss */
.large,
h3 {
  font-size: 20px;
  font-weight: 300;
  line-height: 1.3000em;
  /* 26px */
  padding-top: 1.3000em;
  padding-bottom: 0;
}
@media only screen and (min-width: 800px) {
  /* line 38, ../_sass/_components/_typography.scss */
  .large,
  h3 {
    font-family: "Roboto Condensed", Helvetica, sans-serif;
    font-size: 26px;
    font-weight: 300;
    line-height: 1.0000em;
    /* 26px */
    padding-top: 1.0000em;
    padding-bottom: 0;
  }
}

/* line 42, ../_sass/_components/_typography.scss */
.xlarge,
h2 {
  font-family: "Roboto Condensed", Helvetica, sans-serif;
  font-size: 26px;
  font-weight: 300;
  line-height: 1.0000em;
  /* 26px */
  padding-top: 1.0000em;
  padding-bottom: 0;
}
@media only screen and (min-width: 800px) {
  /* line 42, ../_sass/_components/_typography.scss */
  .xlarge,
  h2 {
    font-family: "Roboto Condensed", Helvetica, sans-serif;
    font-size: 42px;
    font-weight: 300;
    line-height: 1.2381em;
    /* 52px */
    padding-top: 0.6190em;
    padding-bottom: 0;
  }
}

/* line 47, ../_sass/_components/_typography.scss */
.xxlarge,
h1 {
  font-family: "Roboto Condensed", Helvetica, sans-serif;
  font-size: 42px;
  font-weight: 300;
  line-height: 1.2381em;
  /* 52px */
  padding-top: 0.6190em;
  padding-bottom: 0;
}
@media only screen and (min-width: 800px) {
  /* line 47, ../_sass/_components/_typography.scss */
  .xxlarge,
  h1 {
    font-family: "Roboto Condensed", Helvetica, sans-serif;
    font-size: 68px;
    font-weight: 300;
    line-height: 1.1471em;
    /* 78px */
    padding-top: 0.3824em;
    padding-bottom: 0;
  }
}

/* line 51, ../_sass/_components/_typography.scss */
.huge {
  font-family: "Roboto Condensed", Helvetica, sans-serif;
  font-size: 68px;
  font-weight: 300;
  line-height: 1.1471em;
  /* 78px */
  padding-top: 0.3824em;
  padding-bottom: 0;
}
@media only screen and (min-width: 800px) {
  /* line 51, ../_sass/_components/_typography.scss */
  .huge {
    font-family: "Roboto Condensed", Helvetica, sans-serif;
    font-size: 110px;
    font-weight: 300;
    line-height: 1.19em;
    /* 130px */
    padding-top: 0.2364em;
    padding-bottom: 0;
  }
}

/* line 56, ../_sass/_components/_typography.scss */
li > p {
  padding-top: 0;
}

/**
*
* Button
*
* Google Web Fundamentals
*
* R/GA 2014
* @author Pedro Duarte
* @author Antoine Grelard
*
**/
/* line 13, ../_sass/_components/_button.scss */
.button, .button--primary, .button--secondary, .button--secondary-variation {
  display: inline-block;
  padding: 12px 32px;
  margin-bottom: 13px;
  margin-top: 13px;
  min-height: 26px;
  text-align: center;
  font-weight: 600;
  text-decoration: none;
}
/* line 25, ../_sass/_components/_button.scss */
.button:hover, .button--primary:hover, .button--secondary:hover, .button--secondary-variation:hover {
  background: #4d4d4d;
  color: #ffffff;
  border: 1px solid #4d4d4d;
  text-decoration: none;
}

/* line 44, ../_sass/_components/_button.scss */
.button--primary {
  background: #4285f4;
  color: white;
  border: 1px solid #1266f1;
}

/* line 49, ../_sass/_components/_button.scss */
.button--secondary {
  background: #fafafa;
  color: #4285f4;
  border: 1px solid #e1e1e1;
}

/* line 54, ../_sass/_components/_button.scss */
.button--secondary-variation {
  background: white;
  color: #4285f4;
  border: 1px solid #e6e6e6;
  border-color: transparent;
}

/* line 59, ../_sass/_components/_button.scss */
.styleguide__inverted-block {
  background: #e8e8e8;
  padding: 0 13px;
}

/**
*
* List
*
* Google Web Fundamentals
*
* R/GA 2014
* @author Pedro Duarte
* @author Antoine Grelard
*
**/
/* line 14, ../_sass/_components/_list.scss */
ul,
ol {
  padding-left: 0;
  list-style: none;
  margin: 0;
}
/* line 19, ../_sass/_components/_list.scss */
ul li.current,
ol li.current {
  color: #737373;
  pointer-events: none;
  cursor: default;
}
/* line 23, ../_sass/_components/_list.scss */
ul li.current a,
ol li.current a {
  color: #737373;
}
/* line 25, ../_sass/_components/_list.scss */
ul li.current a:before,
ol li.current a:before {
  content: "# 0" counter(list) !important;
}

/* line 32, ../_sass/_components/_list.scss */
ul li {
  position: relative;
  padding-left: 16px;
}
/* line 337, ../_sass/_utils.scss */
ul li:before {
  content: "#";
  font-family: "Roboto Condensed", Helvetica, sans-serif;
  display: block;
  font-weight: 400;
  position: absolute;
  top: 0;
  left: 0;
  line-height: 26px;
}

/* line 38, ../_sass/_components/_list.scss */
ol {
  counter-reset: list;
}
/* line 40, ../_sass/_components/_list.scss */
ol > li {
  position: relative;
  padding-left: 39px;
}
/* line 358, ../_sass/_utils.scss */
ol > li:before {
  counter-increment: list;
  content: "#0" counter(list);
  color: inherit;
  font-weight: 600;
  display: inline-block;
  position: absolute;
  top: 0;
  left: 0;
}

/* line 47, ../_sass/_components/_list.scss */
ul ol {
  padding-top: 0;
}

/* line 51, ../_sass/_components/_list.scss */
ol ul {
  padding-top: 0;
}

/* line 337, ../_sass/_utils.scss */
.list__item:before {
  content: ">";
  font-family: "Roboto Condensed", Helvetica, sans-serif;
  display: block;
  font-weight: 400;
  position: absolute;
  top: 0;
  left: 0;
  line-height: 26px;
}

/*==========  LIST LINKS  ==========*/
/* line 63, ../_sass/_components/_list.scss */
ul.list--links li:before {
  display: none;
}
/* line 66, ../_sass/_components/_list.scss */
ul.list--links a {
  font-weight: 400;
  font-family: "Roboto Condensed", Helvetica, sans-serif;
  line-height: 1;
}
/* line 337, ../_sass/_utils.scss */
ul.list--links a:before {
  font-family: "icons";
  display: block;
  font-weight: 400;
  position: absolute;
  top: 0;
  left: 0;
  line-height: 26px;
}

/* line 76, ../_sass/_components/_list.scss */
ol.list--links li:before {
  display: none;
}
/* line 80, ../_sass/_components/_list.scss */
ol.list--links li a {
  display: block;
}
/* line 358, ../_sass/_utils.scss */
ol.list--links li a:before {
  counter-increment: list;
  content: "#0" counter(list);
  color: inherit;
  font-weight: 600;
  display: inline-block;
  position: absolute;
  top: 0;
  left: 0;
}

/* line 90, ../_sass/_components/_list.scss */
ol.list--variant li a:before {
  content: "> 0" counter(list);
}

/*==========  CENTERED LIST  ==========*/
/* line 98, ../_sass/_components/_list.scss */
.centered-list {
  text-align: center;
}

/*==========  FEATURED LIST  ==========*/
/* line 104, ../_sass/_components/_list.scss */
.featured-list {
  padding-top: 78px;
  padding-bottom: 78px;
}

/* line 109, ../_sass/_components/_list.scss */
.featured-list__item {
  background: #ffffff;
  padding-left: 0;
  padding-top: 26px;
  padding-bottom: 26px;
  margin-top: 26px;
}
@media only screen and (min-width: 620px) {
  /* line 109, ../_sass/_components/_list.scss */
  .featured-list__item {
    min-height: 338px;
    padding: 52px 32px;
  }
}
/* line 122, ../_sass/_components/_list.scss */
.featured-list__item:first-child {
  margin-top: 0;
}
/* line 126, ../_sass/_components/_list.scss */
.featured-list__item p {
  margin-bottom: 26px;
}

/* line 131, ../_sass/_components/_list.scss */
.featured-list__img-wrapper {
  display: none;
  position: relative;
  padding-top: 26px;
  margin: 0 -5%;
}
@media only screen and (min-width: 620px) {
  /* line 131, ../_sass/_components/_list.scss */
  .featured-list__img-wrapper {
    display: block;
    padding-top: 0;
    margin: 0;
  }
}

@media only screen and (min-width: 620px) {
  /* line 144, ../_sass/_components/_list.scss */
  .featured-list__img {
    padding-top: 60.8%;
    padding-bottom: 0;
    height: 0;
    overflow: hidden;
    position: absolute;
    width: 100%;
  }
}
/* line 155, ../_sass/_components/_list.scss */
.featured-list__img img {
  display: block;
  margin: 0 auto;
  max-width: 100%;
}
@media only screen and (min-width: 620px) {
  /* line 155, ../_sass/_components/_list.scss */
  .featured-list__img img {
    margin: 0;
    position: absolute;
    top: 0;
    height: 100%;
    width: 100%;
    left: 0;
  }
}

/*==========  RELATED GUIDES LIST  ==========*/
/* line 172, ../_sass/_components/_list.scss */
.related-guides-list {
  font-family: "Roboto Condensed", Helvetica, sans-serif;
  padding-top: 26px;
}
@media only screen and (min-width: 620px) {
  /* line 172, ../_sass/_components/_list.scss */
  .related-guides-list {
    padding-top: 0;
  }
}
/* line 177, ../_sass/_components/_list.scss */
.related-guides-list p {
  padding-top: 0;
}
/* line 181, ../_sass/_components/_list.scss */
.related-guides-list .tag {
  padding-top: 0;
}
/* line 185, ../_sass/_components/_list.scss */
.related-guides-list li {
  padding-top: 26px;
  padding-bottom: 25px;
}
@media only screen and (min-width: 620px) {
  /* line 185, ../_sass/_components/_list.scss */
  .related-guides-list li {
    padding-top: 0;
    padding-bottom: 0;
  }
}

/*==========  LIST RESET  ==========*/
/* line 199, ../_sass/_components/_list.scss */
.list--reset li {
  padding-left: 0;
}
/* line 204, ../_sass/_components/_list.scss */
.list--reset.list--links a:before, .list--reset li:before {
  display: none !important;
}

/**
*
* Link
*
* Google Web Fundamentals
*
* R/GA 2014
* @author Pedro Duarte
* @author Antoine Grelard
*
**/
/* line 13, ../_sass/_components/_link.scss */
a {
  color: #4285f4;
  text-decoration: none;
}

/* line 18, ../_sass/_components/_link.scss */
a:hover {
  text-decoration: underline;
}

/* line 22, ../_sass/_components/_link.scss */
.cta--primary {
  color: #4285f4;
  font-weight: 600;
  display: inline-block;
}
/* line 376, ../_sass/_utils.scss */
.cta--primary:hover {
  color: #404040;
}
/* line 381, ../_sass/_utils.scss */
.cta--primary:before {
  display: inline-block;
  padding-right: 16px;
  font-family: "icons";
  line-height: 26px;
  vertical-align: top;
  font-size: 13px;
}

/* line 26, ../_sass/_components/_link.scss */
.cta--secondary {
  color: #4285f4;
  font-weight: 600;
  display: inline-block;
}
/* line 376, ../_sass/_utils.scss */
.cta--secondary:hover {
  color: #404040;
}

/**
*
* Table
*
* Google Web Fundamentals
*
* R/GA 2014
* @author Pedro Duarte
* @author Antoine Grelard
*
**/
/* line 13, ../_sass/_components/_table.scss */
table {
  margin-top: 26px;
  width: 100%;
}
/* line 17, ../_sass/_components/_table.scss */
table thead {
  background: #4285f4;
  color: #ffffff;
}
/* line 22, ../_sass/_components/_table.scss */
table th {
  text-align: center;
  display: none;
  font-family: "Roboto Condensed", Helvetica, sans-serif;
  font-size: 16px;
  line-height: 1.6250em;
  /* 26px */
  padding-top: 1.6250em;
  padding-bottom: 0;
}
@media only screen and (min-width: 800px) {
  /* line 22, ../_sass/_components/_table.scss */
  table th {
    font-size: 20px;
    font-weight: 300;
    line-height: 1.3000em;
    /* 26px */
    padding-top: 1.3000em;
    padding-bottom: 0;
  }
}
@media only screen and (min-width: 620px) {
  /* line 29, ../_sass/_components/_table.scss */
  table tr {
    border-bottom: 1px solid #ffffff;
  }
}
/* line 35, ../_sass/_components/_table.scss */
table tbody {
  background: #f0f0f0;
}
/* line 39, ../_sass/_components/_table.scss */
table td {
  display: block;
  padding-top: 13px;
  padding-bottom: 13px;
}
/* line 45, ../_sass/_components/_table.scss */
table td:before {
  content: attr(data-th) " :";
  display: inline-block;
  color: #ffffff;
  background: #4285f4;
  border-right: 2px solid #ffffff;
  position: absolute;
  top: 0;
  left: 0;
  bottom: 0;
  width: 100px;
  max-height: 100%;
  font-family: "Roboto Condensed", Helvetica, sans-serif;
  font-size: 16px;
  font-weight: 400;
  padding-left: 13px;
  padding-top: 13px;
}
@media only screen and (min-width: 620px) {
  /* line 45, ../_sass/_components/_table.scss */
  table td:before {
    display: none;
  }
}
/* line 70, ../_sass/_components/_table.scss */
table th,
table td {
  position: relative;
  padding-left: 140px;
}
@media only screen and (min-width: 620px) {
  /* line 70, ../_sass/_components/_table.scss */
  table th,
  table td {
    display: table-cell;
  }
}
@media only screen and (min-width: 620px) {
  /* line 79, ../_sass/_components/_table.scss */
  table th {
    padding: 26px;
    padding-top: 13px;
    padding-bottom: 12px;
  }
}
@media only screen and (min-width: 620px) {
  /* line 87, ../_sass/_components/_table.scss */
  table td {
    padding: 26px;
    padding-bottom: 25px;
  }
}

/* line 95, ../_sass/_components/_table.scss */
td:last-child:after {
  content: "";
  display: block;
  background: #ffffff;
  height: 1px;
  left: 0;
  position: absolute;
  bottom: 0;
  width: 100%;
}
@media only screen and (min-width: 620px) {
  /* line 95, ../_sass/_components/_table.scss */
  td:last-child:after {
    display: none;
  }
}

/* line 110, ../_sass/_components/_table.scss */
.table--2 col {
  width: 344px;
}
@media only screen and (min-width: 800px) {
  /* line 110, ../_sass/_components/_table.scss */
  .table--2 col {
    width: 432px;
  }
}
@media only screen and (min-width: 620px) {
  /* line 120, ../_sass/_components/_table.scss */
  .table--2 th:first-child,
  .table--2 td:first-child {
    border-right: 2px solid #ffffff;
  }
}

/* line 128, ../_sass/_components/_table.scss */
.table--3 col {
  width: 229.33333px;
}
@media only screen and (min-width: 800px) {
  /* line 128, ../_sass/_components/_table.scss */
  .table--3 col {
    width: 288px;
  }
}
@media only screen and (min-width: 620px) {
  /* line 138, ../_sass/_components/_table.scss */
  .table--3 th:nth-child(2),
  .table--3 td:nth-child(2) {
    border-left: 2px solid #ffffff;
    border-right: 2px solid #ffffff;
  }
}

/* line 147, ../_sass/_components/_table.scss */
.table--4 col {
  width: 172px;
}
@media only screen and (min-width: 800px) {
  /* line 147, ../_sass/_components/_table.scss */
  .table--4 col {
    width: 216px;
  }
}
@media only screen and (min-width: 620px) {
  /* line 158, ../_sass/_components/_table.scss */
  .table--4 th:nth-child(2), .table--4 th:nth-child(3),
  .table--4 td:nth-child(2),
  .table--4 td:nth-child(3) {
    border-left: 2px solid #ffffff;
    border-right: 2px solid #ffffff;
  }
}

/**
*
* Breadcrumb
*
* Google Web Fundamentals
*
* R/GA 2014
* @author Pedro Duarte
* @author Antoine Grelard
*
**/
/* line 13, ../_sass/_components/_breadcrumb.scss */
.breadcrumbs {
  display: none;
  position: relative;
  z-index: 1;
}
@media only screen and (min-width: 620px) {
  /* line 13, ../_sass/_components/_breadcrumb.scss */
  .breadcrumbs {
    display: block;
  }
}

/* line 23, ../_sass/_components/_breadcrumb.scss */
.breadcrumbs p {
  font-size: 13px;
  line-height: 2.0000em;
  /* 26px */
  padding-top: 2.0000em;
  padding-bottom: 0;
}

/* line 27, ../_sass/_components/_breadcrumb.scss */
.breadcrumbs__link {
  font-size: 13px;
  line-height: 2.0000em;
  /* 26px */
  padding-top: 2.0000em;
  padding-bottom: 0;
  color: black;
  font-weight: 500;
}

/**
*
* subsection__title
*
* Google Web Fundamentals
*
* R/GA 2014
* @author Pedro Duarte
* @author Antoine Grelard
*
**/
/* line 13, ../_sass/_components/_subsection-title.scss */
.subsection-title {
  color: #404040;
  margin-top: 52px;
}

/* line 18, ../_sass/_components/_subsection-title.scss */
.subsection-number {
  font-size: 16px;
  line-height: 1.6250em;
  /* 26px */
  padding-top: 1.6250em;
  padding-bottom: 0;
  padding-top: 0;
  display: block;
}

/**
*
* Articles list
*
* Google Web Fundamentals
*
* R/GA 2014
* @author Pedro Duarte
* @author Antoine Grelard
*
**/
/* line 13, ../_sass/_components/_articles-list.scss */
.articles-list__item {
  padding-bottom: 52px;
  padding-left: 0;
}
/* line 16, ../_sass/_components/_articles-list.scss */
.articles-list__item:last-child {
  padding-bottom: 51px;
}
/* line 19, ../_sass/_components/_articles-list.scss */
.articles-list__item:before {
  content: "";
  display: block;
  width: 40%;
  height: 1px;
  box-shadow: inset 0 1px 0 0 #e0e0e0;
  margin-right: 0;
  margin-left: 30%;
  padding-bottom: 26px;
}
@media only screen and (min-width: 620px) {
  /* line 19, ../_sass/_components/_articles-list.scss */
  .articles-list__item:before {
    padding-top: 26px;
  }
}
/* line 35, ../_sass/_components/_articles-list.scss */
.articles-list__item h3 a:hover {
  text-decoration: none;
}
/* line 40, ../_sass/_components/_articles-list.scss */
.articles-list__item p {
  margin-top: 26px;
  margin-bottom: 26px;
}
/* line 45, ../_sass/_components/_articles-list.scss */
.articles-list__item:first-child {
  padding-top: 0;
}
@media only screen and (min-width: 620px) {
  /* line 45, ../_sass/_components/_articles-list.scss */
  .articles-list__item:first-child {
    padding-top: 26px;
  }
}
/* line 52, ../_sass/_components/_articles-list.scss */
.articles-list__item:first-child:before {
  display: none;
}

/**
*
* Guides List
*
* Google Web Fundamentals
*
* R/GA 2014
* @author Pedro Duarte
* @author Antoine Grelard
*
**/
/* line 14, ../_sass/_components/_guides-list.scss */
.guides-list {
  overflow: hidden;
}
@media only screen and (min-width: 620px) {
  /* line 14, ../_sass/_components/_guides-list.scss */
  .guides-list {
    display: -webkit-box;
    display: -moz-box;
    display: -ms-flexbox;
    display: -webkit-flex;
    display: flex;
    -webkit-justify-content: space-between;
    justify-content: space-between;
    -webkit-flex-wrap: wrap;
    flex-wrap: wrap;
  }
}

/* line 26, ../_sass/_components/_guides-list.scss */
.guides-list__item {
  padding: 0;
  background: #ffffff;
  margin-top: 26px;
  margin-bottom: 0;
}
@media only screen and (min-width: 620px) {
  /* line 26, ../_sass/_components/_guides-list.scss */
  .guides-list__item {
    display: flex;
    -webkit-justify-content: center;
    justify-content: center;
    -webkit-flex-wrap: wrap;
    flex-wrap: wrap;
  }
}
/* line 40, ../_sass/_components/_guides-list.scss */
.guides-list__item h3 {
  margin: 0 32px;
}
/* line 44, ../_sass/_components/_guides-list.scss */
.guides-list__item p {
  margin: 26px 32px 0;
}
/* line 48, ../_sass/_components/_guides-list.scss */
.guides-list__item .secondary-content {
  position: relative;
  background: #ebebeb;
  margin-top: 52px;
}
@media only screen and (min-width: 620px) {
  /* line 48, ../_sass/_components/_guides-list.scss */
  .guides-list__item .secondary-content {
    width: 100%;
    -webkit-align-self: flex-end;
    align-self: flex-end;
  }
}
/* line 59, ../_sass/_components/_guides-list.scss */
.guides-list__item .secondary-content .icon-circle {
  position: absolute;
  top: -26px;
  left: 50%;
  margin-left: -22px;
}
/* line 67, ../_sass/_components/_guides-list.scss */
.guides-list__item ol {
  margin: 26px 0 0;
  padding: 52px 0 52px;
  margin-top: 0;
}
/* line 73, ../_sass/_components/_guides-list.scss */
.guides-list__item:before {
  display: none;
}

<<<<<<< HEAD
=======
/**
*
* Icon Circle
*
* Google Web Fundamentals
*
* R/GA 2014
* @author Pedro Duarte
* @author Antoine Grelard
*
**/
/* line 14, ../_sass/_components/_icon-circle.scss */
.icon-circle,
.icon-circle--large {
  height: 0;
  width: 0;
  padding: 22px;
  margin: 4px auto;
  background: #737373;
  display: block;
  position: relative;
  border-radius: 100%;
  font-size: 0;
}
/* line 25, ../_sass/_components/_icon-circle.scss */
.icon-circle i,
.icon-circle--large i {
  position: absolute;
  line-height: 1px;
  top: 50%;
  width: 100%;
  left: 0;
  text-align: center;
  color: #ffffff;
  font-size: 26px;
}

/* line 37, ../_sass/_components/_icon-circle.scss */
.icon-circle--large {
  padding: 39px;
  margin-top: 0;
  margin-bottom: 0;
}
/* line 42, ../_sass/_components/_icon-circle.scss */
.icon-circle--large i {
  font-size: 42px;
}

>>>>>>> 28cf608bbfc6aefc034697284534e49f31090a87
/**
*
* Themed styles
*
* Google Web Essentials
*
* R/GA 2014
* @author Pedro Duarte
* @author Antoine Grelard
*
**/
/* line 15, ../_sass/_themed.scss */
.theme--multi-device-layouts .themed {
  color: #297ea9;
}
/* line 17, ../_sass/_themed.scss */
.theme--introduction-to-media .themed {
  color: #cf423a;
}
/* line 19, ../_sass/_themed.scss */
.theme--user-input .themed {
  color: #2c8566;
}
/* line 21, ../_sass/_themed.scss */
.theme--performance .themed {
  color: #7b5294;
}

/* line 32, ../_sass/_themed.scss */
.article--multi-device-layouts .article-container h1, .article--multi-device-layouts
.article-container h2 {
  color: #297ea9;
}
/* line 34, ../_sass/_themed.scss */
.article--introduction-to-media .article-container h1, .article--introduction-to-media
.article-container h2 {
  color: #cf423a;
}
/* line 36, ../_sass/_themed.scss */
.article--user-input .article-container h1, .article--user-input
.article-container h2 {
  color: #2c8566;
}
/* line 38, ../_sass/_themed.scss */
.article--performance .article-container h1, .article--performance
.article-container h2 {
  color: #7b5294;
}

/* line 46, ../_sass/_themed.scss */
.nav-theme--multi-device-layouts .themed {
  color: #297ea9;
}
/* line 48, ../_sass/_themed.scss */
.nav-theme--introduction-to-media .themed {
  color: #cf423a;
}
/* line 50, ../_sass/_themed.scss */
.nav-theme--user-input .themed {
  color: #2c8566;
}
/* line 52, ../_sass/_themed.scss */
.nav-theme--performance .themed {
  color: #7b5294;
}

/* line 58, ../_sass/_themed.scss */
.theme--multi-device-layouts .themed--background {
  background-color: #297ea9;
}
/* line 60, ../_sass/_themed.scss */
.theme--introduction-to-media .themed--background {
  background-color: #cf423a;
}
/* line 62, ../_sass/_themed.scss */
.theme--user-input .themed--background {
  background-color: #2c8566;
}
/* line 64, ../_sass/_themed.scss */
.theme--performance .themed--background {
  background-color: #7b5294;
}

/**
*
* Styleguide
*
* Google Web Fundamentals
*
* R/GA 2014
* @author Pedro Duarte
* @author Antoine Grelard
*
**/
/* line 15, ../_sass/_pages/_styleguide.scss */
.page--styleguide .styleguide__module-title {
  margin-bottom: 26px;
}
/* line 19, ../_sass/_pages/_styleguide.scss */
.page--styleguide section {
  margin-bottom: 52px;
  border-bottom: 1px solid #ccc;
  padding-bottom: 77px;
}
/* line 26, ../_sass/_pages/_styleguide.scss */
.page--styleguide .styleguide__color-list {
  text-align: center;
}
/* line 29, ../_sass/_pages/_styleguide.scss */
.page--styleguide .styleguide__color-list li {
  border-bottom: 52px solid;
  margin-bottom: 26px;
  position: relative;
}
/* line 36, ../_sass/_pages/_styleguide.scss */
.page--styleguide .styleguide__breadcrumb .breadcrumbs {
  display: block;
}

/**
*
* Helper
*
* Google Web Fundamentals
*
* R/GA 2014
* @author Pedro Duarte
* @author Antoine Grelard
*
**/
/* line 16, ../_sass/_helper.scss */
.clear:before, .clear:after {
  content: "";
  display: table;
}
/* line 20, ../_sass/_helper.scss */
.clear:after {
  clear: both;
}

/*==========  COLORS  ==========*/
/* line 28, ../_sass/_helper.scss */
.color--blue {
  color: #4285f4;
}

/* line 29, ../_sass/_helper.scss */
.color--red {
  color: #cb4437;
}

/* line 30, ../_sass/_helper.scss */
.color--green {
  color: #0f9d58;
}

/* line 31, ../_sass/_helper.scss */
.color--yellow {
  color: #f4b400;
}

/* line 32, ../_sass/_helper.scss */
.color--blue-secondary {
  color: #d3e2fc;
}

/* line 33, ../_sass/_helper.scss */
.color--red-secondary {
  color: #ebb6b0;
}

/* line 34, ../_sass/_helper.scss */
.color--green-secondary {
  color: #56efa5;
}

/* line 35, ../_sass/_helper.scss */
.color--yellow-secondary {
  color: #ffd45b;
}

/* line 37, ../_sass/_helper.scss */
.color--gray-background {
  color: #f0f0f0;
}

/* line 38, ../_sass/_helper.scss */
.color--gray-keyline {
  color: #e0e0e0;
}

/* line 39, ../_sass/_helper.scss */
.color--gray {
  color: #737373;
}

/* line 40, ../_sass/_helper.scss */
.color--gray-dark {
  color: #404040;
}

/* line 42, ../_sass/_helper.scss */
.color--text {
  color: #404040;
}

/* line 43, ../_sass/_helper.scss */
.color--highlight {
  color: #4285f4;
}

/* line 44, ../_sass/_helper.scss */
.color--warning {
  color: #f4b400;
}

/* line 45, ../_sass/_helper.scss */
.color--danger {
  color: #cb4437;
}

/* line 46, ../_sass/_helper.scss */
.color--muted {
  color: #737373;
}

/* line 48, ../_sass/_helper.scss */
.color--remember {
  color: #09829a;
}

/* line 49, ../_sass/_helper.scss */
.color--learning {
  color: #da2e75;
}

/* line 51, ../_sass/_helper.scss */
.color--layouts {
  color: #297ea9;
}

/* line 52, ../_sass/_helper.scss */
.color--user {
  color: #2c8566;
}

/* line 53, ../_sass/_helper.scss */
.color--media {
  color: #cf423a;
}

/* line 54, ../_sass/_helper.scss */
.color--performance {
  color: #7b5294;
}

/* line 55, ../_sass/_helper.scss */
.color--layouts-secondary {
  color: #89c4e2;
}

/* line 56, ../_sass/_helper.scss */
.color--user-secondary {
  color: #78d2b3;
}

/* line 57, ../_sass/_helper.scss */
.color--media-secondary {
  color: #edb8b5;
}

/* line 58, ../_sass/_helper.scss */
.color--performance-secondary {
  color: #c4add2;
}

/*==========  TEXT DIVIDER  ==========*/
/* line 64, ../_sass/_helper.scss */
.text-divider {
  position: relative;
  margin-bottom: 26px;
}
/* line 68, ../_sass/_helper.scss */
.text-divider:after {
  content: "";
  display: block;
  position: absolute;
  width: 40%;
  height: 1px;
  box-shadow: 0 1px 0 0 #e0e0e0;
  left: 30%;
  bottom: -13px;
}
/* line 79, ../_sass/_helper.scss */
.text-divider.xlarge {
  margin-bottom: 52px;
}
/* line 82, ../_sass/_helper.scss */
.text-divider.xlarge:after {
  bottom: -26px;
}
/* line 87, ../_sass/_helper.scss */
.text-divider.xxlarge {
  margin-bottom: 78px;
}
/* line 90, ../_sass/_helper.scss */
.text-divider.xxlarge:after {
  bottom: -39px;
}
/* line 95, ../_sass/_helper.scss */
.text-divider.huge {
  margin-bottom: 78px;
}
/* line 98, ../_sass/_helper.scss */
.text-divider.huge:after {
  bottom: -39px;
}

/*==========  GENERIC  ==========*/
/* line 106, ../_sass/_helper.scss */
.centered {
  text-align: center;
}

/*==========  TAG  ==========*/
/* line 112, ../_sass/_helper.scss */
.tag {
  font-size: 13px;
  line-height: 2.0000em;
  /* 26px */
  padding-top: 2.0000em;
  padding-bottom: 0;
  font-family: "Roboto Condensed", Helvetica, sans-serif;
  text-transform: uppercase;
  font-weight: 700;
  display: inline-block;
}
/* line 119, ../_sass/_helper.scss */
.tag:before {
  content: "# ";
  display: inline-block;
}<|MERGE_RESOLUTION|>--- conflicted
+++ resolved
@@ -668,16 +668,12 @@
 }
 
 /* line 53, ../_sass/_components/_icons.scss */
-<<<<<<< HEAD
 .icon-introduction-to-media:before {
-=======
+  content: "\e005";
+}
+
+/* line 58, ../_sass/_components/_icons.scss */
 .icon-lessons:before, .editorial-header__toc-title:before {
->>>>>>> 4fc23fd7
-  content: "\e005";
-}
-
-/* line 58, ../_sass/_components/_icons.scss */
-.icon-lessons:before {
   content: "\e006";
 }
 
@@ -1298,14 +1294,6 @@
     width: 30.3%;
     color: #ffffff;
   }
-<<<<<<< HEAD
-=======
-  /* line 412, ../_sass/_utils.scss */
-  .highlight-module--left .highlight-module__container:before {
-    right: auto;
-    left: 45px;
-  }
->>>>>>> 28cf608bbfc6aefc034697284534e49f31090a87
 }
 /* line 416, ../_sass/_utils.scss */
 .highlight-module--left .highlight-module__container:before {
@@ -1318,11 +1306,7 @@
     width: 22.2%;
     font-size: 180px;
   }
-<<<<<<< HEAD
   /* line 425, ../_sass/_utils.scss */
-=======
-  /* line 421, ../_sass/_utils.scss */
->>>>>>> 28cf608bbfc6aefc034697284534e49f31090a87
   .highlight-module--large .highlight-module__container:before {
     font-size: 430px;
   }
@@ -3375,8 +3359,6 @@
   display: none;
 }
 
-<<<<<<< HEAD
-=======
 /**
 *
 * Icon Circle
@@ -3425,7 +3407,6 @@
   font-size: 42px;
 }
 
->>>>>>> 28cf608bbfc6aefc034697284534e49f31090a87
 /**
 *
 * Themed styles
