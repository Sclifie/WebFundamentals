--- conflicted
+++ resolved
@@ -4000,46 +4000,26 @@
   margin-right: 0;
   margin-left: 30%;
 }
-<<<<<<< HEAD
-/* line 35, ../_sass/_components/_articles-list.scss */
-.articles-list__item h3 a:hover {
-  text-decoration: none;
-}
-/* line 40, ../_sass/_components/_articles-list.scss */
-=======
 /* line 34, ../_sass/_components/_articles-list.scss */
 .articles-list__item h3 a:hover {
   text-decoration: none;
 }
 /* line 39, ../_sass/_components/_articles-list.scss */
->>>>>>> 08232e51
 .articles-list__item p {
   margin-top: 26px;
   margin-bottom: 26px;
 }
-<<<<<<< HEAD
-/* line 45, ../_sass/_components/_articles-list.scss */
-=======
 /* line 44, ../_sass/_components/_articles-list.scss */
->>>>>>> 08232e51
 .articles-list__item:first-child {
   padding-top: 0;
 }
 @media only screen and (min-width: 620px) {
-<<<<<<< HEAD
-  /* line 45, ../_sass/_components/_articles-list.scss */
-=======
   /* line 44, ../_sass/_components/_articles-list.scss */
->>>>>>> 08232e51
   .articles-list__item:first-child {
     padding-top: 24px;
   }
 }
-<<<<<<< HEAD
-/* line 52, ../_sass/_components/_articles-list.scss */
-=======
 /* line 51, ../_sass/_components/_articles-list.scss */
->>>>>>> 08232e51
 .articles-list__item:first-child:before {
   display: none;
 }
