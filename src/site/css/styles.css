--- conflicted
+++ resolved
@@ -1462,7 +1462,7 @@
 *
 * Related items
 *
-* Google Web Fundamentals
+* Google Web Essentials
 *
 * R/GA 2014
 * @author Pedro Duarte
@@ -2504,41 +2504,25 @@
 .centered-list {
   text-align: center;
 }
-<<<<<<< HEAD
-/* line 83, ../_sass/_components/_list.scss */
-=======
 /* line 101, ../_sass/_components/_list.scss */
->>>>>>> d95a15ab
 .centered-list p {
   padding-bottom: 26px;
 }
 @media only screen and (min-width: 620px) {
-<<<<<<< HEAD
-  /* line 83, ../_sass/_components/_list.scss */
-=======
   /* line 101, ../_sass/_components/_list.scss */
->>>>>>> d95a15ab
   .centered-list p {
     padding-bottom: 0;
   }
 }
 
 /*==========  FEATURED LIST  ==========*/
-<<<<<<< HEAD
-/* line 92, ../_sass/_components/_list.scss */
-=======
 /* line 110, ../_sass/_components/_list.scss */
->>>>>>> d95a15ab
 .featured-list {
   padding-top: 78px;
   padding-bottom: 78px;
 }
 
-<<<<<<< HEAD
-/* line 97, ../_sass/_components/_list.scss */
-=======
 /* line 115, ../_sass/_components/_list.scss */
->>>>>>> d95a15ab
 .featured-list__item {
   background: #ffffff;
   padding-left: 0;
@@ -2547,38 +2531,22 @@
   margin-top: 26px;
 }
 @media only screen and (min-width: 620px) {
-<<<<<<< HEAD
-  /* line 97, ../_sass/_components/_list.scss */
-=======
   /* line 115, ../_sass/_components/_list.scss */
->>>>>>> d95a15ab
   .featured-list__item {
     min-height: 338px;
     padding: 52px 32px;
   }
 }
-<<<<<<< HEAD
-/* line 110, ../_sass/_components/_list.scss */
-.featured-list__item:first-child {
-  margin-top: 0;
-}
-/* line 114, ../_sass/_components/_list.scss */
-=======
 /* line 128, ../_sass/_components/_list.scss */
 .featured-list__item:first-child {
   margin-top: 0;
 }
 /* line 132, ../_sass/_components/_list.scss */
->>>>>>> d95a15ab
 .featured-list__item p {
   margin-bottom: 26px;
 }
 
-<<<<<<< HEAD
-/* line 119, ../_sass/_components/_list.scss */
-=======
 /* line 137, ../_sass/_components/_list.scss */
->>>>>>> d95a15ab
 .featured-list__img-wrapper {
   display: none;
   position: relative;
@@ -2586,11 +2554,7 @@
   margin: 0 -5%;
 }
 @media only screen and (min-width: 620px) {
-<<<<<<< HEAD
-  /* line 119, ../_sass/_components/_list.scss */
-=======
   /* line 137, ../_sass/_components/_list.scss */
->>>>>>> d95a15ab
   .featured-list__img-wrapper {
     display: block;
     padding-top: 0;
@@ -2599,11 +2563,7 @@
 }
 
 @media only screen and (min-width: 620px) {
-<<<<<<< HEAD
-  /* line 130, ../_sass/_components/_list.scss */
-=======
   /* line 150, ../_sass/_components/_list.scss */
->>>>>>> d95a15ab
   .featured-list__img {
     padding-top: 60.8%;
     padding-bottom: 0;
@@ -2613,22 +2573,14 @@
     width: 100%;
   }
 }
-<<<<<<< HEAD
-/* line 141, ../_sass/_components/_list.scss */
-=======
 /* line 161, ../_sass/_components/_list.scss */
->>>>>>> d95a15ab
 .featured-list__img img {
   display: block;
   margin: 0 auto;
   max-width: 100%;
 }
 @media only screen and (min-width: 620px) {
-<<<<<<< HEAD
-  /* line 141, ../_sass/_components/_list.scss */
-=======
   /* line 161, ../_sass/_components/_list.scss */
->>>>>>> d95a15ab
   .featured-list__img img {
     margin: 0;
     position: absolute;
@@ -2639,15 +2591,6 @@
   }
 }
 
-<<<<<<< HEAD
-/*==========  LIST RESET  ==========*/
-/* line 160, ../_sass/_components/_list.scss */
-.list--reset li {
-  padding-left: 0;
-}
-/* line 164, ../_sass/_components/_list.scss */
-.list--reset li a:before, .list--reset li:before {
-=======
 /*==========  RELATED GUIDES LIST  ==========*/
 /* line 178, ../_sass/_components/_list.scss */
 .related-guides-list {
@@ -2682,7 +2625,6 @@
 }
 /* line 209, ../_sass/_components/_list.scss */
 .list--reset.list--links a:before, .list--reset li:before {
->>>>>>> d95a15ab
   display: none !important;
 }
 
@@ -2998,70 +2940,6 @@
 
 /**
 *
-<<<<<<< HEAD
-* Column list
-*
-* Google Web Fundamentals
-*
-* R/GA 2014
-* @author Pedro Duarte
-* @author Antoine Grelard
-*
-**/
-@media only screen and (min-width: 800px) {
-  /* line 13, ../_sass/_components/_column-list.scss */
-  .columns-list-wrapper {
-    margin-right: 30.3%;
-  }
-}
-
-/* line 20, ../_sass/_components/_column-list.scss */
-.list--columns {
-  border-bottom: 1px solid #ccc;
-  padding-bottom: 25px;
-  margin-bottom: 1px;
-}
-@media only screen and (min-width: 620px) {
-  /* line 20, ../_sass/_components/_column-list.scss */
-  .list--columns {
-    -webkit-column-count: 2;
-    -moz-column-count: 2;
-    -ms-column-count: 2;
-    column-count: 2;
-    -webkit-column-rule: 0 none transparent;
-    -moz-column-rule: 0 none transparent;
-    -ms-column-rule: 0 none transparent;
-    column-rule: 0 none transparent;
-    -webkit-column-gap: 0;
-    -moz-column-gap: 0;
-    -ms-column-gap: 0;
-    column-gap: 0;
-  }
-}
-/* line 32, ../_sass/_components/_column-list.scss */
-.list--columns li, .list--columns .columns-list-item {
-  font-size: 13px;
-  line-height: 2.0000em;
-  /* 26px */
-  padding-top: 2.0000em;
-  padding-bottom: 0;
-  padding: 0;
-}
-/* line 37, ../_sass/_components/_column-list.scss */
-.list--columns a {
-  display: block;
-  position: relative;
-  padding-left: 39px;
-}
-/* line 42, ../_sass/_components/_column-list.scss */
-.list--columns a:before {
-  line-height: 26px;
-}
-
-/**
-*
-=======
->>>>>>> d95a15ab
 * Articles list
 *
 * Google Web Fundamentals
