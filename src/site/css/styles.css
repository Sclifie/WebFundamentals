--- conflicted
+++ resolved
@@ -1710,7 +1710,7 @@
 /* line 247, ../_sass/_modules/_main-navigation.scss */
 .main-nav__link--explore {
   font-family: "Roboto Condensed", Helvetica, sans-serif;
-  color: #4285f4;
+  color: #3372df;
   font-weight: 400;
   display: inline-block;
   line-height: 1;
@@ -1732,7 +1732,7 @@
   /* line 247, ../_sass/_modules/_main-navigation.scss */
   .main-nav__link--explore {
     font-family: "Roboto Condensed", Helvetica, sans-serif;
-    color: #4285f4;
+    color: #3372df;
     font-weight: 400;
     display: inline-block;
     line-height: 1;
@@ -1957,6 +1957,7 @@
   letter-spacing: -0.3px;
   padding-top: 13px;
   padding-bottom: 13px;
+  background: #404040;
 }
 @media only screen and (min-width: 620px) {
   /* line 20, ../_sass/_modules/_main-header.scss */
@@ -1974,7 +1975,7 @@
     max-width: 864px;
   }
 }
-@media only screen and (min-width: 800px) {
+@media only screen and (min-width: 620px) {
   /* line 20, ../_sass/_modules/_main-header.scss */
   .main-header__title {
     color: #404040;
@@ -1986,28 +1987,38 @@
     padding-top: 1.0000em;
     padding-bottom: 0;
     letter-spacing: -0.3px;
-  }
-}
-@media only screen and (max-width: 619px) {
+    padding-top: 0;
+    float: left;
+    padding: 0;
+    background: transparent;
+    width: 120px;
+  }
+  /* line 39, ../_sass/_modules/_main-header.scss */
+  .main-header__title span {
+    font-weight: 300;
+  }
+}
+@media only screen and (min-width: 800px) {
   /* line 20, ../_sass/_modules/_main-header.scss */
   .main-header__title {
-    box-shadow: 0 2px 0 0 #f0f0f0;
-  }
-}
-@media only screen and (min-width: 620px) {
-  /* line 20, ../_sass/_modules/_main-header.scss */
-  .main-header__title {
-    display: none;
-  }
-}
-/* line 35, ../_sass/_modules/_main-header.scss */
-.main-header__title a {
+    width: 170px;
+  }
+}
+
+/* line 52, ../_sass/_modules/_main-header.scss */
+.main-header__logo {
   text-decoration: none;
-}
-
-/* line 40, ../_sass/_modules/_main-header.scss */
-.main-header__logo {
   color: #ffffff;
+}
+@media only screen and (min-width: 620px) {
+  /* line 52, ../_sass/_modules/_main-header.scss */
+  .main-header__logo {
+    font-family: "Roboto Condensed", Helvetica, sans-serif;
+    font-weight: 400;
+    text-decoration: none;
+    color: #404040;
+    display: block;
+  }
 }
 
 /**
@@ -2023,14 +2034,14 @@
 **/
 /* line 13, ../_sass/_modules/_main-footer.scss */
 .back-to-top {
-  border-top: 2px solid #e0e0e0;
+  border-top: 2px solid #bababa;
   margin-bottom: -2px;
   margin-top: 26px;
+  text-align: center;
+}
+/* line 19, ../_sass/_modules/_main-footer.scss */
+.back-to-top .cta--secondary {
   padding: 13px 0;
-  text-align: center;
-}
-/* line 20, ../_sass/_modules/_main-footer.scss */
-.back-to-top .cta--secondary {
   text-decoration: none;
 }
 /* line 23, ../_sass/_modules/_main-footer.scss */
@@ -2885,11 +2896,11 @@
 /* line 16, ../_sass/_modules/_page-header.scss */
 .page-header .breadcrumbs {
   text-align: left;
-  color: #4285f4;
+  color: #3372df;
 }
 /* line 20, ../_sass/_modules/_page-header.scss */
 .page-header .breadcrumbs a {
-  color: #4285f4;
+  color: #3372df;
 }
 /* line 25, ../_sass/_modules/_page-header.scss */
 .page-header h3 {
@@ -3682,7 +3693,7 @@
   font-weight: 400;
   text-align: center;
   padding: 13px 51px 13px 13px;
-  margin: 10px 13px 10px -5%;
+  margin: 23px 32px 23px 0;
   position: relative;
   line-height: 16px;
 }
@@ -3696,10 +3707,16 @@
     padding-right: 58px;
     line-height: 26px;
     width: auto;
-    max-width: 76%;
-  }
-}
-/* line 35, ../_sass/_modules/_beta.scss */
+    max-width: 72%;
+  }
+}
+@media only screen and (min-width: 800px) {
+  /* line 36, ../_sass/_modules/_beta.scss */
+  .beta br {
+    display: none;
+  }
+}
+/* line 41, ../_sass/_modules/_beta.scss */
 .beta:before {
   content: "\e009";
   font-family: "icons";
@@ -3710,7 +3727,7 @@
   right: -35px;
   top: 50%;
 }
-/* line 47, ../_sass/_modules/_beta.scss */
+/* line 53, ../_sass/_modules/_beta.scss */
 .beta .icon {
   font-family: "icons";
   font-size: 26px;
@@ -3728,30 +3745,30 @@
   -webkit-animation: cog 4000ms ease-in-out;
   animation: cog 4000ms ease-in-out;
 }
-/* line 69, ../_sass/_modules/_beta.scss */
+/* line 75, ../_sass/_modules/_beta.scss */
 .beta a {
   color: #404040;
 }
 
 @-webkit-keyframes cog {
-  /* line 75, ../_sass/_modules/_beta.scss */
+  /* line 81, ../_sass/_modules/_beta.scss */
   0% {
     -webkit-transform: rotate(0deg);
   }
 
-  /* line 79, ../_sass/_modules/_beta.scss */
+  /* line 85, ../_sass/_modules/_beta.scss */
   100% {
     -webkit-transform: rotate(1079deg);
   }
 }
 
 @keyframes cog {
-  /* line 85, ../_sass/_modules/_beta.scss */
+  /* line 91, ../_sass/_modules/_beta.scss */
   0% {
     transform: rotate(0deg);
   }
 
-  /* line 89, ../_sass/_modules/_beta.scss */
+  /* line 95, ../_sass/_modules/_beta.scss */
   100% {
     transform: rotate(1079deg);
   }
@@ -3799,8 +3816,14 @@
 
 /* line 24, ../_sass/_modules/_google-header.scss */
 .google-header__bottom {
-  padding: 13px 0;
   overflow: hidden;
+}
+@media only screen and (max-width: 619px) {
+  /* line 24, ../_sass/_modules/_google-header.scss */
+  .google-header__bottom {
+    padding: 0;
+    box-shadow: 0 2px 0 0 #f0f0f0;
+  }
 }
 @media only screen and (min-width: 620px) {
   /* line 24, ../_sass/_modules/_google-header.scss */
@@ -3810,14 +3833,14 @@
   }
 }
 
-/* line 34, ../_sass/_modules/_google-header.scss */
+/* line 38, ../_sass/_modules/_google-header.scss */
 .google-header__dev-logo {
   text-decoration: none;
   display: block;
   margin: 0 auto;
   width: 110px;
 }
-/* line 40, ../_sass/_modules/_google-header.scss */
+/* line 44, ../_sass/_modules/_google-header.scss */
 .google-header__dev-logo img {
   display: block;
   margin: 0 auto;
@@ -3826,38 +3849,10 @@
   max-width: none;
 }
 @media only screen and (min-width: 620px) {
-  /* line 34, ../_sass/_modules/_google-header.scss */
+  /* line 38, ../_sass/_modules/_google-header.scss */
   .google-header__dev-logo {
     margin: 0;
   }
-}
-
-/* line 54, ../_sass/_modules/_google-header.scss */
-.google-header__wf-logo {
-  display: none;
-}
-@media only screen and (min-width: 620px) {
-  /* line 54, ../_sass/_modules/_google-header.scss */
-  .google-header__wf-logo {
-    display: block;
-    float: left;
-    padding: 0;
-    width: 120px;
-  }
-}
-@media only screen and (min-width: 800px) {
-  /* line 54, ../_sass/_modules/_google-header.scss */
-  .google-header__wf-logo {
-    width: 170px;
-  }
-}
-/* line 68, ../_sass/_modules/_google-header.scss */
-.google-header__wf-logo a {
-  font-family: "Roboto Condensed", Helvetica, sans-serif;
-  font-weight: 400;
-  text-decoration: none;
-  color: #404040;
-  display: block;
 }
 
 /**
@@ -4932,28 +4927,15 @@
   }
 }
 
-<<<<<<< HEAD
-/*==========  LIST RESET  ==========*/
-/* line 319, ../_sass/_components/_list.scss */
-.list-reset {
-  padding-left: 0;
-}
-/* line 322, ../_sass/_components/_list.scss */
-.list-reset li {
-  padding-left: 0;
-=======
 /* line 318, ../_sass/_components/_list.scss */
 .related-items-list--inline li {
   padding-top: 26px;
   border: none;
   padding-bottom: 0;
->>>>>>> 242afd9f
 }
 
 /*==========  LIST RESET  ==========*/
 /* line 327, ../_sass/_components/_list.scss */
-<<<<<<< HEAD
-=======
 .list-reset {
   padding-left: 0;
 }
@@ -4962,23 +4944,11 @@
   padding-left: 0;
 }
 /* line 335, ../_sass/_components/_list.scss */
->>>>>>> 242afd9f
 .list-reset.list-links a:before, .list-reset li:before {
   display: none !important;
 }
 
 /*==========  LESSONS  ==========*/
-<<<<<<< HEAD
-/* line 334, ../_sass/_components/_list.scss */
-.list-lessons {
-  padding-left: 0;
-}
-/* line 337, ../_sass/_components/_list.scss */
-.list-lessons a {
-  color: #ffffff;
-}
-/* line 343, ../_sass/_components/_list.scss */
-=======
 /* line 342, ../_sass/_components/_list.scss */
 .list-lessons {
   padding-left: 0;
@@ -4988,17 +4958,12 @@
   color: #ffffff;
 }
 /* line 351, ../_sass/_components/_list.scss */
->>>>>>> 242afd9f
 .list-lessons .current,
 .list-lessons .current a {
   text-decoration: none;
   cursor: default;
 }
-<<<<<<< HEAD
-/* line 348, ../_sass/_components/_list.scss */
-=======
 /* line 356, ../_sass/_components/_list.scss */
->>>>>>> 242afd9f
 .list-lessons .current .icon {
   font-size: 10px;
   display: inline-block;
@@ -5011,145 +4976,85 @@
 }
 
 /*==========  GUIDES INTO - used on homepage  ==========*/
-<<<<<<< HEAD
-/* line 364, ../_sass/_components/_list.scss */
-=======
 /* line 372, ../_sass/_components/_list.scss */
->>>>>>> 242afd9f
 .list-guides-intro {
   margin-bottom: 51px;
   padding-top: 52px;
 }
-<<<<<<< HEAD
-/* line 368, ../_sass/_components/_list.scss */
-=======
 /* line 376, ../_sass/_components/_list.scss */
->>>>>>> 242afd9f
 .list-guides-intro li {
   border-bottom: 1px solid #e0e0e0;
   padding-bottom: 51px;
   margin-bottom: 52px;
 }
 @media only screen and (min-width: 620px) {
-<<<<<<< HEAD
-  /* line 368, ../_sass/_components/_list.scss */
-=======
   /* line 376, ../_sass/_components/_list.scss */
->>>>>>> 242afd9f
   .list-guides-intro li {
     border-color: transparent;
     padding-bottom: 0;
   }
 }
-<<<<<<< HEAD
-/* line 378, ../_sass/_components/_list.scss */
-=======
 /* line 386, ../_sass/_components/_list.scss */
->>>>>>> 242afd9f
 .list-guides-intro li:last-child {
   border-bottom: transparent;
   margin-bottom: 0;
 }
-<<<<<<< HEAD
-/* line 384, ../_sass/_components/_list.scss */
-=======
 /* line 392, ../_sass/_components/_list.scss */
->>>>>>> 242afd9f
 .list-guides-intro h3 {
   margin-bottom: 26px;
   color: inherit;
 }
 @media only screen and (min-width: 620px) {
-<<<<<<< HEAD
-  /* line 384, ../_sass/_components/_list.scss */
-=======
   /* line 392, ../_sass/_components/_list.scss */
->>>>>>> 242afd9f
   .list-guides-intro h3 {
     color: inherit;
   }
 }
 
 /*==========  ARTICLE LIST  ==========*/
-<<<<<<< HEAD
-/* line 391, ../_sass/_components/_list.scss */
-.articles-list {
-  padding: 51px 0 53px;
-}
-/* line 396, ../_sass/_components/_list.scss */
-=======
 /* line 399, ../_sass/_components/_list.scss */
 .articles-list {
   padding: 51px 0 53px;
 }
 /* line 404, ../_sass/_components/_list.scss */
->>>>>>> 242afd9f
 .articles-list .divider:last-child {
   display: none;
 }
 
-<<<<<<< HEAD
-/* line 404, ../_sass/_components/_list.scss */
-=======
 /* line 412, ../_sass/_components/_list.scss */
->>>>>>> 242afd9f
 .articles-list__item {
   padding-left: 0;
   margin-bottom: 52px;
   position: relative;
 }
-<<<<<<< HEAD
-/* line 409, ../_sass/_components/_list.scss */
-=======
 /* line 417, ../_sass/_components/_list.scss */
->>>>>>> 242afd9f
 .articles-list__item:before {
   display: none;
 }
 @media only screen and (min-width: 620px) {
-<<<<<<< HEAD
-  /* line 416, ../_sass/_components/_list.scss */
-=======
   /* line 424, ../_sass/_components/_list.scss */
->>>>>>> 242afd9f
   .articles-list__item h3 a {
     text-decoration: none;
     border-bottom: 1px solid;
     padding-bottom: 0px;
   }
-<<<<<<< HEAD
-  /* line 421, ../_sass/_components/_list.scss */
-=======
   /* line 429, ../_sass/_components/_list.scss */
->>>>>>> 242afd9f
   .articles-list__item h3 a:hover {
     border-bottom: none;
   }
 }
-<<<<<<< HEAD
-/* line 428, ../_sass/_components/_list.scss */
-=======
 /* line 436, ../_sass/_components/_list.scss */
->>>>>>> 242afd9f
 .articles-list__item p {
   margin-top: 26px;
 }
 
 /*==========  GUIDES LIST  ==========*/
-<<<<<<< HEAD
-/* line 435, ../_sass/_components/_list.scss */
-=======
 /* line 443, ../_sass/_components/_list.scss */
->>>>>>> 242afd9f
 .guides-list {
   overflow: hidden;
 }
 @media only screen and (min-width: 620px) {
-<<<<<<< HEAD
-  /* line 435, ../_sass/_components/_list.scss */
-=======
   /* line 443, ../_sass/_components/_list.scss */
->>>>>>> 242afd9f
   .guides-list {
     display: -moz-box;
     display: -webkit-flex;
@@ -5162,11 +5067,7 @@
   }
 }
 
-<<<<<<< HEAD
-/* line 449, ../_sass/_components/_list.scss */
-=======
 /* line 457, ../_sass/_components/_list.scss */
->>>>>>> 242afd9f
 .guides-list__item {
   padding: 0;
   background: #ffffff;
@@ -5174,11 +5075,7 @@
   margin-bottom: 0;
 }
 @media only screen and (min-width: 620px) {
-<<<<<<< HEAD
-  /* line 449, ../_sass/_components/_list.scss */
-=======
   /* line 457, ../_sass/_components/_list.scss */
->>>>>>> 242afd9f
   .guides-list__item {
     display: -moz-box;
     display: -webkit-flex;
@@ -5189,76 +5086,44 @@
     -webkit-flex-wrap: wrap;
   }
 }
-<<<<<<< HEAD
-/* line 464, ../_sass/_components/_list.scss */
-.guides-list__item h3 {
-  margin: 0 32px;
-}
-/* line 467, ../_sass/_components/_list.scss */
-=======
 /* line 472, ../_sass/_components/_list.scss */
 .guides-list__item h3 {
   margin: 0 32px;
 }
 /* line 475, ../_sass/_components/_list.scss */
->>>>>>> 242afd9f
 .guides-list__item h3 a {
   text-decoration: none;
   border-bottom: 1px solid;
   padding-bottom: 1px;
 }
-<<<<<<< HEAD
-/* line 472, ../_sass/_components/_list.scss */
-.guides-list__item h3 a:hover {
-  border-bottom: none;
-}
-/* line 478, ../_sass/_components/_list.scss */
-=======
 /* line 480, ../_sass/_components/_list.scss */
 .guides-list__item h3 a:hover {
   border-bottom: none;
 }
 /* line 486, ../_sass/_components/_list.scss */
->>>>>>> 242afd9f
 .guides-list__item p {
   margin: 26px 32px 0;
 }
 @media only screen and (min-width: 620px) {
-<<<<<<< HEAD
-  /* line 482, ../_sass/_components/_list.scss */
-=======
   /* line 490, ../_sass/_components/_list.scss */
->>>>>>> 242afd9f
   .guides-list__item .primary-content {
     flex: 1;
     -webkit-flex: 1;
   }
 }
-<<<<<<< HEAD
-/* line 489, ../_sass/_components/_list.scss */
-=======
 /* line 497, ../_sass/_components/_list.scss */
->>>>>>> 242afd9f
 .guides-list__item .secondary-content {
   position: relative;
   margin-top: 51px;
   border-top: 1px solid #e0e0e0;
 }
 @media only screen and (min-width: 620px) {
-<<<<<<< HEAD
-  /* line 489, ../_sass/_components/_list.scss */
-=======
   /* line 497, ../_sass/_components/_list.scss */
->>>>>>> 242afd9f
   .guides-list__item .secondary-content {
     width: 100%;
   }
 }
-<<<<<<< HEAD
-/* line 498, ../_sass/_components/_list.scss */
-=======
 /* line 506, ../_sass/_components/_list.scss */
->>>>>>> 242afd9f
 .guides-list__item .secondary-content .icon-circle {
   position: absolute;
   top: -28px;
@@ -5266,108 +5131,64 @@
   margin-left: -21px;
   border: 2px solid #ffffff;
 }
-<<<<<<< HEAD
-/* line 505, ../_sass/_components/_list.scss */
-.guides-list__item .secondary-content .icon-circle i {
-  font-size: 23px;
-}
-/* line 511, ../_sass/_components/_list.scss */
-=======
 /* line 513, ../_sass/_components/_list.scss */
 .guides-list__item .secondary-content .icon-circle i {
   font-size: 23px;
 }
 /* line 519, ../_sass/_components/_list.scss */
->>>>>>> 242afd9f
 .guides-list__item ol {
   margin: 26px 0 0;
   padding: 52px 0 52px;
   margin-top: 0;
 }
-<<<<<<< HEAD
-/* line 517, ../_sass/_components/_list.scss */
-=======
 /* line 525, ../_sass/_components/_list.scss */
->>>>>>> 242afd9f
 .guides-list__item:before {
   display: none;
 }
 
 /*==========  recommended LIST  ==========*/
-<<<<<<< HEAD
-/* line 524, ../_sass/_components/_list.scss */
-.recommended-list {
-  padding: 0;
-}
-/* line 527, ../_sass/_components/_list.scss */
-=======
 /* line 532, ../_sass/_components/_list.scss */
 .recommended-list {
   padding: 0;
 }
 /* line 535, ../_sass/_components/_list.scss */
->>>>>>> 242afd9f
 .recommended-list .recommended-list__item {
   margin-top: 26px;
   padding-left: 0;
 }
 @media only screen and (max-width: 619px) {
-<<<<<<< HEAD
-  /* line 527, ../_sass/_components/_list.scss */
-=======
   /* line 535, ../_sass/_components/_list.scss */
->>>>>>> 242afd9f
   .recommended-list .recommended-list__item {
     margin: 0 5%;
   }
 }
 @media only screen and (min-width: 620px) {
-<<<<<<< HEAD
-  /* line 527, ../_sass/_components/_list.scss */
-=======
   /* line 535, ../_sass/_components/_list.scss */
->>>>>>> 242afd9f
   .recommended-list .recommended-list__item {
     display: -moz-box;
     display: -webkit-flex;
     display: flex;
   }
 }
-<<<<<<< HEAD
-/* line 540, ../_sass/_components/_list.scss */
-=======
 /* line 548, ../_sass/_components/_list.scss */
->>>>>>> 242afd9f
 .recommended-list .recommended-list__item .recommanded-list__content {
   background: #ffffff;
   padding: 39px 32px;
 }
 @media only screen and (max-width: 619px) {
-<<<<<<< HEAD
-  /* line 540, ../_sass/_components/_list.scss */
-=======
   /* line 548, ../_sass/_components/_list.scss */
->>>>>>> 242afd9f
   .recommended-list .recommended-list__item .recommanded-list__content {
     border-top: 26px solid #f0f0f0;
     margin-bottom: -26px;
   }
-<<<<<<< HEAD
-  /* line 549, ../_sass/_components/_list.scss */
-=======
   /* line 557, ../_sass/_components/_list.scss */
->>>>>>> 242afd9f
   .recommended-list .recommended-list__item .recommanded-list__content:first-child {
     border: none;
     margin-bottom: 0;
   }
 }
 @media only screen and (min-width: 620px) {
-<<<<<<< HEAD
-  /* line 540, ../_sass/_components/_list.scss */
-=======
   /* line 548, ../_sass/_components/_list.scss */
->>>>>>> 242afd9f
   .recommended-list .recommended-list__item .recommanded-list__content {
     display: -moz-box;
     display: -webkit-flex;
@@ -5376,20 +5197,12 @@
     -webkit-flex-direction: column;
   }
 }
-<<<<<<< HEAD
-/* line 561, ../_sass/_components/_list.scss */
-=======
 /* line 569, ../_sass/_components/_list.scss */
->>>>>>> 242afd9f
 .recommended-list .recommended-list__item .recommanded-list__content > h4 {
   padding-top: 0;
   font-family: "Roboto Condensed", Helvetica, sans-serif;
 }
-<<<<<<< HEAD
-/* line 566, ../_sass/_components/_list.scss */
-=======
 /* line 574, ../_sass/_components/_list.scss */
->>>>>>> 242afd9f
 .recommended-list .recommended-list__item .recommanded-list__content p {
   padding-bottom: 26px;
 }
@@ -5397,28 +5210,16 @@
 .recommended-list .recommended-list__item .recommanded-list__content .cta--primary {
   margin-top: auto;
 }
-<<<<<<< HEAD
-/* line 576, ../_sass/_components/_list.scss */
-.recommended-list .recommended-list__item:first-child {
-  margin-top: 0;
-}
-/* line 580, ../_sass/_components/_list.scss */
-=======
 /* line 584, ../_sass/_components/_list.scss */
 .recommended-list .recommended-list__item:first-child {
   margin-top: 0;
 }
 /* line 588, ../_sass/_components/_list.scss */
->>>>>>> 242afd9f
 .recommended-list .recommended-list__item .icon-circle {
   display: none;
 }
 @media only screen and (min-width: 620px) {
-<<<<<<< HEAD
-  /* line 580, ../_sass/_components/_list.scss */
-=======
   /* line 588, ../_sass/_components/_list.scss */
->>>>>>> 242afd9f
   .recommended-list .recommended-list__item .icon-circle {
     display: inline-block;
     padding: 13px;
@@ -5426,21 +5227,13 @@
     margin: 0;
   }
 }
-<<<<<<< HEAD
-/* line 591, ../_sass/_components/_list.scss */
-=======
 /* line 599, ../_sass/_components/_list.scss */
->>>>>>> 242afd9f
 .recommended-list .recommended-list__item .icon {
   font-size: 16px;
 }
 
 /*==========  SITE MAP LIST  ==========*/
-<<<<<<< HEAD
-/* line 599, ../_sass/_components/_list.scss */
-=======
 /* line 607, ../_sass/_components/_list.scss */
->>>>>>> 242afd9f
 .sitemap-list {
   padding-left: 0;
   border-bottom: 1px solid #e0e0e0;
@@ -5448,11 +5241,7 @@
   padding-bottom: 52px;
 }
 
-<<<<<<< HEAD
-/* line 606, ../_sass/_components/_list.scss */
-=======
 /* line 614, ../_sass/_components/_list.scss */
->>>>>>> 242afd9f
 .sitemap-list__link--parent {
   font-size: 16px;
 }
