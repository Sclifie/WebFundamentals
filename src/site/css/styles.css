--- conflicted
+++ resolved
@@ -2332,14 +2332,6 @@
 /* line 177, ../_sass/_modules/_highlight.scss */
 .highlight-module--inline .highlight-module__container {
   padding-bottom: 0;
-<<<<<<< HEAD
-}
-/* line 180, ../_sass/_modules/_highlight.scss */
-.highlight-module--inline .highlight-module__container:before {
-  display: none;
-}
-/* line 185, ../_sass/_modules/_highlight.scss */
-=======
   min-height: 0;
 }
 /* line 181, ../_sass/_modules/_highlight.scss */
@@ -2347,7 +2339,6 @@
   display: none;
 }
 /* line 186, ../_sass/_modules/_highlight.scss */
->>>>>>> 997d0981253d9ed455d035478696e2fd5db42032
 .highlight-module--inline .highlight-module__content {
   border-color: #e0e0e0;
   border-style: solid;
@@ -2356,11 +2347,7 @@
   border-right-width: 0;
   padding: 0 0 24px;
 }
-<<<<<<< HEAD
-/* line 194, ../_sass/_modules/_highlight.scss */
-=======
 /* line 195, ../_sass/_modules/_highlight.scss */
->>>>>>> 997d0981253d9ed455d035478696e2fd5db42032
 .highlight-module--inline .highlight-module__title {
   color: #404040;
   font-size: 20px;
@@ -2372,11 +2359,7 @@
   letter-spacing: -0.3px;
 }
 @media only screen and (min-width: 800px) {
-<<<<<<< HEAD
-  /* line 194, ../_sass/_modules/_highlight.scss */
-=======
   /* line 195, ../_sass/_modules/_highlight.scss */
->>>>>>> 997d0981253d9ed455d035478696e2fd5db42032
   .highlight-module--inline .highlight-module__title {
     color: #404040;
     font-family: "Roboto Condensed", Helvetica, sans-serif;
@@ -2389,17 +2372,6 @@
     letter-spacing: -0.3px;
   }
 }
-<<<<<<< HEAD
-/* line 200, ../_sass/_modules/_highlight.scss */
-.highlight-module--inline.highlight-module--remember .highlight-module__title, .highlight-module--inline.highlight-module--remember li:before {
-  color: #09829a;
-}
-/* line 207, ../_sass/_modules/_highlight.scss */
-.highlight-module--inline.highlight-module--learning .highlight-module__title, .highlight-module--inline.highlight-module--learning li:before {
-  color: #da2e75;
-}
-/* line 212, ../_sass/_modules/_highlight.scss */
-=======
 /* line 201, ../_sass/_modules/_highlight.scss */
 .highlight-module--inline.highlight-module--remember .highlight-module__title, .highlight-module--inline.highlight-module--remember li:before {
   color: #09829a;
@@ -2409,7 +2381,6 @@
   color: #da2e75;
 }
 /* line 213, ../_sass/_modules/_highlight.scss */
->>>>>>> 997d0981253d9ed455d035478696e2fd5db42032
 .highlight-module--inline:after {
   display: none !important;
 }
@@ -4842,7 +4813,6 @@
 /* line 201, ../_sass/_components/_list.scss */
 .featured-list {
   padding-top: 52px;
-<<<<<<< HEAD
   padding-left: 0;
 }
 
@@ -4855,91 +4825,35 @@
   padding-top: 0;
 }
 /* line 213, ../_sass/_components/_list.scss */
-=======
-  padding-bottom: 52px;
-  padding-left: 0;
-}
-
-/* line 207, ../_sass/_components/_list.scss */
-.featured-list__item {
-  padding-left: 0;
-  margin-top: 26px;
-}
-@media only screen and (min-width: 620px) {
-  /* line 207, ../_sass/_components/_list.scss */
-  .featured-list__item {
-    padding-top: 26px;
-  }
-}
-/* line 216, ../_sass/_components/_list.scss */
-.featured-list__item:first-child {
-  margin-top: 0;
-  padding-top: 0;
-  border: none;
-}
-/* line 222, ../_sass/_components/_list.scss */
-.featured-list__item:last-child {
-  padding-bottom: 0;
-}
-/* line 226, ../_sass/_components/_list.scss */
->>>>>>> 997d0981253d9ed455d035478696e2fd5db42032
 .featured-list__item p {
   margin-bottom: 26px;
 }
 
-<<<<<<< HEAD
 /* line 218, ../_sass/_components/_list.scss */
-=======
-/* line 231, ../_sass/_components/_list.scss */
->>>>>>> 997d0981253d9ed455d035478696e2fd5db42032
 .featured-list__img-wrapper {
   position: relative;
   padding-top: 26px;
 }
 @media only screen and (min-width: 620px) {
-<<<<<<< HEAD
   /* line 218, ../_sass/_components/_list.scss */
-=======
-  /* line 231, ../_sass/_components/_list.scss */
->>>>>>> 997d0981253d9ed455d035478696e2fd5db42032
   .featured-list__img-wrapper {
     padding-top: 0;
     margin: 0;
   }
 }
-<<<<<<< HEAD
 /* line 227, ../_sass/_components/_list.scss */
 .featured-list__img-wrapper img {
   margin: 0;
 }
 
 /* line 234, ../_sass/_components/_list.scss */
-=======
-
-@media only screen and (min-width: 620px) {
-  /* line 241, ../_sass/_components/_list.scss */
-  .featured-list__img {
-    padding-top: 60.8%;
-    padding-bottom: 0;
-    height: 0;
-    overflow: hidden;
-    position: absolute;
-    width: 100%;
-  }
-}
-/* line 252, ../_sass/_components/_list.scss */
->>>>>>> 997d0981253d9ed455d035478696e2fd5db42032
 .featured-list__img img {
   display: block;
   margin: 0 auto;
   max-width: 100%;
 }
 @media only screen and (min-width: 620px) {
-<<<<<<< HEAD
   /* line 234, ../_sass/_components/_list.scss */
-=======
-  /* line 252, ../_sass/_components/_list.scss */
->>>>>>> 997d0981253d9ed455d035478696e2fd5db42032
   .featured-list__img img {
     margin: 0;
     position: absolute;
@@ -4951,120 +4865,72 @@
 }
 
 /*==========  RELATED ITEMS LIST  ==========*/
-<<<<<<< HEAD
 /* line 251, ../_sass/_components/_list.scss */
-=======
-/* line 269, ../_sass/_components/_list.scss */
->>>>>>> 997d0981253d9ed455d035478696e2fd5db42032
 .related-items-list {
   font-family: "Roboto Condensed", Helvetica, sans-serif;
   padding-top: 0;
   padding-left: 0;
 }
 @media only screen and (min-width: 620px) {
-<<<<<<< HEAD
   /* line 251, ../_sass/_components/_list.scss */
-=======
-  /* line 269, ../_sass/_components/_list.scss */
->>>>>>> 997d0981253d9ed455d035478696e2fd5db42032
   .related-items-list {
     padding-top: 26px;
   }
 }
 @media only screen and (min-width: 800px) {
-<<<<<<< HEAD
   /* line 251, ../_sass/_components/_list.scss */
-=======
-  /* line 269, ../_sass/_components/_list.scss */
->>>>>>> 997d0981253d9ed455d035478696e2fd5db42032
   .related-items-list {
     padding-top: 0;
   }
 }
-<<<<<<< HEAD
 /* line 264, ../_sass/_components/_list.scss */
-=======
-/* line 282, ../_sass/_components/_list.scss */
->>>>>>> 997d0981253d9ed455d035478696e2fd5db42032
 .related-items-list p {
   padding-top: 0;
   color: #4285f4;
 }
 @media only screen and (max-width: 619px) {
-<<<<<<< HEAD
   /* line 269, ../_sass/_components/_list.scss */
-=======
-  /* line 287, ../_sass/_components/_list.scss */
->>>>>>> 997d0981253d9ed455d035478696e2fd5db42032
   .related-items-list img {
     width: 50%;
     float: left;
   }
 }
 @media only screen and (max-width: 619px) {
-<<<<<<< HEAD
   /* line 276, ../_sass/_components/_list.scss */
-=======
-  /* line 294, ../_sass/_components/_list.scss */
->>>>>>> 997d0981253d9ed455d035478696e2fd5db42032
   .related-items-list img + p {
     margin-left: 50%;
     padding-left: 13px;
   }
 }
 @media only screen and (min-width: 620px) {
-<<<<<<< HEAD
   /* line 276, ../_sass/_components/_list.scss */
-=======
-  /* line 294, ../_sass/_components/_list.scss */
->>>>>>> 997d0981253d9ed455d035478696e2fd5db42032
   .related-items-list img + p {
     padding-top: 13px;
   }
 }
-<<<<<<< HEAD
 /* line 287, ../_sass/_components/_list.scss */
 .related-items-list .tag {
   padding-top: 0;
 }
 /* line 291, ../_sass/_components/_list.scss */
-=======
-/* line 305, ../_sass/_components/_list.scss */
-.related-items-list .tag {
-  padding-top: 0;
-}
-/* line 309, ../_sass/_components/_list.scss */
->>>>>>> 997d0981253d9ed455d035478696e2fd5db42032
 .related-items-list li {
   padding-top: 26px;
   padding-bottom: 25px;
   border-bottom: 1px solid #e0e0e0;
   overflow: hidden;
 }
-<<<<<<< HEAD
 /* line 297, ../_sass/_components/_list.scss */
-=======
-/* line 315, ../_sass/_components/_list.scss */
->>>>>>> 997d0981253d9ed455d035478696e2fd5db42032
 .related-items-list li:last-child {
   border-color: transparent;
 }
 @media only screen and (min-width: 800px) {
-<<<<<<< HEAD
   /* line 302, ../_sass/_components/_list.scss */
-=======
-  /* line 320, ../_sass/_components/_list.scss */
->>>>>>> 997d0981253d9ed455d035478696e2fd5db42032
   .related-items-list li:nth-child(3n + 4) {
     margin-left: 25.9%;
   }
 }
 @media only screen and (min-width: 620px) {
-<<<<<<< HEAD
   /* line 291, ../_sass/_components/_list.scss */
-=======
-  /* line 309, ../_sass/_components/_list.scss */
->>>>>>> 997d0981253d9ed455d035478696e2fd5db42032
   .related-items-list li {
     padding-top: 0;
     padding-bottom: 0;
@@ -5073,7 +4939,7 @@
   }
 }
 
-/* line 336, ../_sass/_components/_list.scss */
+/* line 318, ../_sass/_components/_list.scss */
 .related-items-list--inline li {
   padding-top: 26px;
   border: none;
@@ -5081,83 +4947,35 @@
 }
 
 /*==========  LIST RESET  ==========*/
-<<<<<<< HEAD
-/* line 345, ../_sass/_components/_list.scss */
-=======
-<<<<<<< HEAD
-/* line 319, ../_sass/_components/_list.scss */
+/* line 327, ../_sass/_components/_list.scss */
 .list-reset {
   padding-left: 0;
 }
-/* line 322, ../_sass/_components/_list.scss */
+/* line 330, ../_sass/_components/_list.scss */
 .list-reset li {
   padding-left: 0;
 }
-/* line 327, ../_sass/_components/_list.scss */
-=======
-/* line 337, ../_sass/_components/_list.scss */
->>>>>>> 63df928c
-.list-reset {
-  padding-left: 0;
-}
-/* line 348, ../_sass/_components/_list.scss */
-.list-reset li {
-  padding-left: 0;
-}
-<<<<<<< HEAD
-/* line 353, ../_sass/_components/_list.scss */
-=======
-/* line 345, ../_sass/_components/_list.scss */
->>>>>>> 997d0981253d9ed455d035478696e2fd5db42032
->>>>>>> 63df928c
+/* line 335, ../_sass/_components/_list.scss */
 .list-reset.list-links a:before, .list-reset li:before {
   display: none !important;
 }
 
 /*==========  LESSONS  ==========*/
-<<<<<<< HEAD
-/* line 360, ../_sass/_components/_list.scss */
-=======
-<<<<<<< HEAD
-/* line 334, ../_sass/_components/_list.scss */
+/* line 342, ../_sass/_components/_list.scss */
 .list-lessons {
   padding-left: 0;
 }
-/* line 337, ../_sass/_components/_list.scss */
+/* line 345, ../_sass/_components/_list.scss */
 .list-lessons a {
   color: #ffffff;
 }
-/* line 343, ../_sass/_components/_list.scss */
-=======
-/* line 352, ../_sass/_components/_list.scss */
->>>>>>> 63df928c
-.list-lessons {
-  padding-left: 0;
-}
-/* line 363, ../_sass/_components/_list.scss */
-.list-lessons a {
-  color: #ffffff;
-}
-<<<<<<< HEAD
-/* line 369, ../_sass/_components/_list.scss */
-=======
-/* line 361, ../_sass/_components/_list.scss */
->>>>>>> 997d0981253d9ed455d035478696e2fd5db42032
->>>>>>> 63df928c
+/* line 351, ../_sass/_components/_list.scss */
 .list-lessons .current,
 .list-lessons .current a {
   text-decoration: none;
   cursor: default;
 }
-<<<<<<< HEAD
-/* line 374, ../_sass/_components/_list.scss */
-=======
-<<<<<<< HEAD
-/* line 348, ../_sass/_components/_list.scss */
-=======
-/* line 366, ../_sass/_components/_list.scss */
->>>>>>> 997d0981253d9ed455d035478696e2fd5db42032
->>>>>>> 63df928c
+/* line 356, ../_sass/_components/_list.scss */
 .list-lessons .current .icon {
   font-size: 10px;
   display: inline-block;
@@ -5170,205 +4988,85 @@
 }
 
 /*==========  GUIDES INTO - used on homepage  ==========*/
-<<<<<<< HEAD
-/* line 390, ../_sass/_components/_list.scss */
-=======
-<<<<<<< HEAD
-/* line 364, ../_sass/_components/_list.scss */
-=======
-/* line 382, ../_sass/_components/_list.scss */
->>>>>>> 997d0981253d9ed455d035478696e2fd5db42032
->>>>>>> 63df928c
+/* line 372, ../_sass/_components/_list.scss */
 .list-guides-intro {
   margin-bottom: 51px;
   padding-top: 52px;
 }
-<<<<<<< HEAD
-/* line 394, ../_sass/_components/_list.scss */
-=======
-<<<<<<< HEAD
-/* line 368, ../_sass/_components/_list.scss */
-=======
-/* line 386, ../_sass/_components/_list.scss */
->>>>>>> 997d0981253d9ed455d035478696e2fd5db42032
->>>>>>> 63df928c
+/* line 376, ../_sass/_components/_list.scss */
 .list-guides-intro li {
   border-bottom: 1px solid #e0e0e0;
   padding-bottom: 51px;
   margin-bottom: 52px;
 }
 @media only screen and (min-width: 620px) {
-<<<<<<< HEAD
-  /* line 394, ../_sass/_components/_list.scss */
-=======
-<<<<<<< HEAD
-  /* line 368, ../_sass/_components/_list.scss */
-=======
-  /* line 386, ../_sass/_components/_list.scss */
->>>>>>> 997d0981253d9ed455d035478696e2fd5db42032
->>>>>>> 63df928c
+  /* line 376, ../_sass/_components/_list.scss */
   .list-guides-intro li {
     border-color: transparent;
     padding-bottom: 0;
   }
 }
-<<<<<<< HEAD
-/* line 404, ../_sass/_components/_list.scss */
-=======
-<<<<<<< HEAD
-/* line 378, ../_sass/_components/_list.scss */
-=======
-/* line 396, ../_sass/_components/_list.scss */
->>>>>>> 997d0981253d9ed455d035478696e2fd5db42032
->>>>>>> 63df928c
+/* line 386, ../_sass/_components/_list.scss */
 .list-guides-intro li:last-child {
   border-bottom: transparent;
   margin-bottom: 0;
 }
-<<<<<<< HEAD
-/* line 410, ../_sass/_components/_list.scss */
-=======
-<<<<<<< HEAD
-/* line 384, ../_sass/_components/_list.scss */
-=======
-/* line 402, ../_sass/_components/_list.scss */
->>>>>>> 997d0981253d9ed455d035478696e2fd5db42032
->>>>>>> 63df928c
+/* line 392, ../_sass/_components/_list.scss */
 .list-guides-intro h3 {
   margin-bottom: 26px;
   color: inherit;
 }
 @media only screen and (min-width: 620px) {
-<<<<<<< HEAD
-  /* line 410, ../_sass/_components/_list.scss */
-=======
-<<<<<<< HEAD
-  /* line 384, ../_sass/_components/_list.scss */
-=======
-  /* line 402, ../_sass/_components/_list.scss */
->>>>>>> 997d0981253d9ed455d035478696e2fd5db42032
->>>>>>> 63df928c
+  /* line 392, ../_sass/_components/_list.scss */
   .list-guides-intro h3 {
     color: inherit;
   }
 }
 
 /*==========  ARTICLE LIST  ==========*/
-<<<<<<< HEAD
-/* line 417, ../_sass/_components/_list.scss */
+/* line 399, ../_sass/_components/_list.scss */
 .articles-list {
   padding: 51px 0 53px;
 }
-/* line 422, ../_sass/_components/_list.scss */
-=======
-<<<<<<< HEAD
-/* line 391, ../_sass/_components/_list.scss */
-.articles-list {
-  padding: 51px 0 53px;
-}
-/* line 396, ../_sass/_components/_list.scss */
-=======
-/* line 409, ../_sass/_components/_list.scss */
-.articles-list {
-  padding: 51px 0 53px;
-}
-/* line 414, ../_sass/_components/_list.scss */
->>>>>>> 997d0981253d9ed455d035478696e2fd5db42032
->>>>>>> 63df928c
+/* line 404, ../_sass/_components/_list.scss */
 .articles-list .divider:last-child {
   display: none;
 }
 
-<<<<<<< HEAD
-/* line 430, ../_sass/_components/_list.scss */
-=======
-<<<<<<< HEAD
-/* line 404, ../_sass/_components/_list.scss */
-=======
-/* line 422, ../_sass/_components/_list.scss */
->>>>>>> 997d0981253d9ed455d035478696e2fd5db42032
->>>>>>> 63df928c
+/* line 412, ../_sass/_components/_list.scss */
 .articles-list__item {
   padding-left: 0;
   margin-bottom: 52px;
   position: relative;
 }
-<<<<<<< HEAD
-/* line 435, ../_sass/_components/_list.scss */
-=======
-<<<<<<< HEAD
-/* line 409, ../_sass/_components/_list.scss */
-=======
-/* line 427, ../_sass/_components/_list.scss */
->>>>>>> 997d0981253d9ed455d035478696e2fd5db42032
->>>>>>> 63df928c
+/* line 417, ../_sass/_components/_list.scss */
 .articles-list__item:before {
   display: none;
 }
 @media only screen and (min-width: 620px) {
-<<<<<<< HEAD
-  /* line 442, ../_sass/_components/_list.scss */
-=======
-<<<<<<< HEAD
-  /* line 416, ../_sass/_components/_list.scss */
-=======
-  /* line 434, ../_sass/_components/_list.scss */
->>>>>>> 997d0981253d9ed455d035478696e2fd5db42032
->>>>>>> 63df928c
+  /* line 424, ../_sass/_components/_list.scss */
   .articles-list__item h3 a {
     text-decoration: none;
     border-bottom: 1px solid;
     padding-bottom: 0px;
   }
-<<<<<<< HEAD
-  /* line 447, ../_sass/_components/_list.scss */
-=======
-<<<<<<< HEAD
-  /* line 421, ../_sass/_components/_list.scss */
-=======
-  /* line 439, ../_sass/_components/_list.scss */
->>>>>>> 997d0981253d9ed455d035478696e2fd5db42032
->>>>>>> 63df928c
+  /* line 429, ../_sass/_components/_list.scss */
   .articles-list__item h3 a:hover {
     border-bottom: none;
   }
 }
-<<<<<<< HEAD
-/* line 454, ../_sass/_components/_list.scss */
-=======
-<<<<<<< HEAD
-/* line 428, ../_sass/_components/_list.scss */
-=======
-/* line 446, ../_sass/_components/_list.scss */
->>>>>>> 997d0981253d9ed455d035478696e2fd5db42032
->>>>>>> 63df928c
+/* line 436, ../_sass/_components/_list.scss */
 .articles-list__item p {
   margin-top: 26px;
 }
 
 /*==========  GUIDES LIST  ==========*/
-<<<<<<< HEAD
-/* line 461, ../_sass/_components/_list.scss */
-=======
-<<<<<<< HEAD
-/* line 435, ../_sass/_components/_list.scss */
-=======
-/* line 453, ../_sass/_components/_list.scss */
->>>>>>> 997d0981253d9ed455d035478696e2fd5db42032
->>>>>>> 63df928c
+/* line 443, ../_sass/_components/_list.scss */
 .guides-list {
   overflow: hidden;
 }
 @media only screen and (min-width: 620px) {
-<<<<<<< HEAD
-  /* line 461, ../_sass/_components/_list.scss */
-=======
-<<<<<<< HEAD
-  /* line 435, ../_sass/_components/_list.scss */
-=======
-  /* line 453, ../_sass/_components/_list.scss */
->>>>>>> 997d0981253d9ed455d035478696e2fd5db42032
->>>>>>> 63df928c
+  /* line 443, ../_sass/_components/_list.scss */
   .guides-list {
     display: -moz-box;
     display: -webkit-flex;
@@ -5381,15 +5079,7 @@
   }
 }
 
-<<<<<<< HEAD
-/* line 475, ../_sass/_components/_list.scss */
-=======
-<<<<<<< HEAD
-/* line 449, ../_sass/_components/_list.scss */
-=======
-/* line 467, ../_sass/_components/_list.scss */
->>>>>>> 997d0981253d9ed455d035478696e2fd5db42032
->>>>>>> 63df928c
+/* line 457, ../_sass/_components/_list.scss */
 .guides-list__item {
   padding: 0;
   background: #ffffff;
@@ -5397,15 +5087,7 @@
   margin-bottom: 0;
 }
 @media only screen and (min-width: 620px) {
-<<<<<<< HEAD
-  /* line 475, ../_sass/_components/_list.scss */
-=======
-<<<<<<< HEAD
-  /* line 449, ../_sass/_components/_list.scss */
-=======
-  /* line 467, ../_sass/_components/_list.scss */
->>>>>>> 997d0981253d9ed455d035478696e2fd5db42032
->>>>>>> 63df928c
+  /* line 457, ../_sass/_components/_list.scss */
   .guides-list__item {
     display: -moz-box;
     display: -webkit-flex;
@@ -5416,108 +5098,44 @@
     -webkit-flex-wrap: wrap;
   }
 }
-<<<<<<< HEAD
-/* line 490, ../_sass/_components/_list.scss */
+/* line 472, ../_sass/_components/_list.scss */
 .guides-list__item h3 {
   margin: 0 32px;
 }
-/* line 493, ../_sass/_components/_list.scss */
-=======
-<<<<<<< HEAD
-/* line 464, ../_sass/_components/_list.scss */
-.guides-list__item h3 {
-  margin: 0 32px;
-}
-/* line 467, ../_sass/_components/_list.scss */
-=======
-/* line 482, ../_sass/_components/_list.scss */
-.guides-list__item h3 {
-  margin: 0 32px;
-}
-/* line 485, ../_sass/_components/_list.scss */
->>>>>>> 997d0981253d9ed455d035478696e2fd5db42032
->>>>>>> 63df928c
+/* line 475, ../_sass/_components/_list.scss */
 .guides-list__item h3 a {
   text-decoration: none;
   border-bottom: 1px solid;
   padding-bottom: 1px;
 }
-<<<<<<< HEAD
-/* line 498, ../_sass/_components/_list.scss */
+/* line 480, ../_sass/_components/_list.scss */
 .guides-list__item h3 a:hover {
   border-bottom: none;
 }
-/* line 504, ../_sass/_components/_list.scss */
-=======
-<<<<<<< HEAD
-/* line 472, ../_sass/_components/_list.scss */
-.guides-list__item h3 a:hover {
-  border-bottom: none;
-}
-/* line 478, ../_sass/_components/_list.scss */
-=======
-/* line 490, ../_sass/_components/_list.scss */
-.guides-list__item h3 a:hover {
-  border-bottom: none;
-}
-/* line 496, ../_sass/_components/_list.scss */
->>>>>>> 997d0981253d9ed455d035478696e2fd5db42032
->>>>>>> 63df928c
+/* line 486, ../_sass/_components/_list.scss */
 .guides-list__item p {
   margin: 26px 32px 0;
 }
 @media only screen and (min-width: 620px) {
-<<<<<<< HEAD
-  /* line 508, ../_sass/_components/_list.scss */
-=======
-<<<<<<< HEAD
-  /* line 482, ../_sass/_components/_list.scss */
-=======
-  /* line 500, ../_sass/_components/_list.scss */
->>>>>>> 997d0981253d9ed455d035478696e2fd5db42032
->>>>>>> 63df928c
+  /* line 490, ../_sass/_components/_list.scss */
   .guides-list__item .primary-content {
     flex: 1;
     -webkit-flex: 1;
   }
 }
-<<<<<<< HEAD
-/* line 515, ../_sass/_components/_list.scss */
-=======
-<<<<<<< HEAD
-/* line 489, ../_sass/_components/_list.scss */
-=======
-/* line 507, ../_sass/_components/_list.scss */
->>>>>>> 997d0981253d9ed455d035478696e2fd5db42032
->>>>>>> 63df928c
+/* line 497, ../_sass/_components/_list.scss */
 .guides-list__item .secondary-content {
   position: relative;
   margin-top: 51px;
   border-top: 1px solid #e0e0e0;
 }
 @media only screen and (min-width: 620px) {
-<<<<<<< HEAD
-  /* line 515, ../_sass/_components/_list.scss */
-=======
-<<<<<<< HEAD
-  /* line 489, ../_sass/_components/_list.scss */
-=======
-  /* line 507, ../_sass/_components/_list.scss */
->>>>>>> 997d0981253d9ed455d035478696e2fd5db42032
->>>>>>> 63df928c
+  /* line 497, ../_sass/_components/_list.scss */
   .guides-list__item .secondary-content {
     width: 100%;
   }
 }
-<<<<<<< HEAD
-/* line 524, ../_sass/_components/_list.scss */
-=======
-<<<<<<< HEAD
-/* line 498, ../_sass/_components/_list.scss */
-=======
-/* line 516, ../_sass/_components/_list.scss */
->>>>>>> 997d0981253d9ed455d035478696e2fd5db42032
->>>>>>> 63df928c
+/* line 506, ../_sass/_components/_list.scss */
 .guides-list__item .secondary-content .icon-circle {
   position: absolute;
   top: -28px;
@@ -5525,152 +5143,64 @@
   margin-left: -21px;
   border: 2px solid #ffffff;
 }
-<<<<<<< HEAD
-/* line 531, ../_sass/_components/_list.scss */
+/* line 513, ../_sass/_components/_list.scss */
 .guides-list__item .secondary-content .icon-circle i {
   font-size: 23px;
 }
-/* line 537, ../_sass/_components/_list.scss */
-=======
-<<<<<<< HEAD
-/* line 505, ../_sass/_components/_list.scss */
-.guides-list__item .secondary-content .icon-circle i {
-  font-size: 23px;
-}
-/* line 511, ../_sass/_components/_list.scss */
-=======
-/* line 523, ../_sass/_components/_list.scss */
-.guides-list__item .secondary-content .icon-circle i {
-  font-size: 23px;
-}
-/* line 529, ../_sass/_components/_list.scss */
->>>>>>> 997d0981253d9ed455d035478696e2fd5db42032
->>>>>>> 63df928c
+/* line 519, ../_sass/_components/_list.scss */
 .guides-list__item ol {
   margin: 26px 0 0;
   padding: 52px 0 52px;
   margin-top: 0;
 }
-<<<<<<< HEAD
-/* line 543, ../_sass/_components/_list.scss */
-=======
-<<<<<<< HEAD
-/* line 517, ../_sass/_components/_list.scss */
-=======
-/* line 535, ../_sass/_components/_list.scss */
->>>>>>> 997d0981253d9ed455d035478696e2fd5db42032
->>>>>>> 63df928c
+/* line 525, ../_sass/_components/_list.scss */
 .guides-list__item:before {
   display: none;
 }
 
 /*==========  recommended LIST  ==========*/
-<<<<<<< HEAD
-/* line 550, ../_sass/_components/_list.scss */
+/* line 532, ../_sass/_components/_list.scss */
 .recommended-list {
   padding: 0;
 }
-/* line 553, ../_sass/_components/_list.scss */
-=======
-<<<<<<< HEAD
-/* line 524, ../_sass/_components/_list.scss */
-.recommended-list {
-  padding: 0;
-}
-/* line 527, ../_sass/_components/_list.scss */
-=======
-/* line 542, ../_sass/_components/_list.scss */
-.recommended-list {
-  padding: 0;
-}
-/* line 545, ../_sass/_components/_list.scss */
->>>>>>> 997d0981253d9ed455d035478696e2fd5db42032
->>>>>>> 63df928c
+/* line 535, ../_sass/_components/_list.scss */
 .recommended-list .recommended-list__item {
   margin-top: 26px;
   padding-left: 0;
 }
 @media only screen and (max-width: 619px) {
-<<<<<<< HEAD
-  /* line 553, ../_sass/_components/_list.scss */
-=======
-<<<<<<< HEAD
-  /* line 527, ../_sass/_components/_list.scss */
-=======
-  /* line 545, ../_sass/_components/_list.scss */
->>>>>>> 997d0981253d9ed455d035478696e2fd5db42032
->>>>>>> 63df928c
+  /* line 535, ../_sass/_components/_list.scss */
   .recommended-list .recommended-list__item {
     margin: 0 5%;
   }
 }
 @media only screen and (min-width: 620px) {
-<<<<<<< HEAD
-  /* line 553, ../_sass/_components/_list.scss */
-=======
-<<<<<<< HEAD
-  /* line 527, ../_sass/_components/_list.scss */
-=======
-  /* line 545, ../_sass/_components/_list.scss */
->>>>>>> 997d0981253d9ed455d035478696e2fd5db42032
->>>>>>> 63df928c
+  /* line 535, ../_sass/_components/_list.scss */
   .recommended-list .recommended-list__item {
     display: -moz-box;
     display: -webkit-flex;
     display: flex;
   }
 }
-<<<<<<< HEAD
-/* line 566, ../_sass/_components/_list.scss */
-=======
-<<<<<<< HEAD
-/* line 540, ../_sass/_components/_list.scss */
-=======
-/* line 558, ../_sass/_components/_list.scss */
->>>>>>> 997d0981253d9ed455d035478696e2fd5db42032
->>>>>>> 63df928c
+/* line 548, ../_sass/_components/_list.scss */
 .recommended-list .recommended-list__item .recommanded-list__content {
   background: #ffffff;
   padding: 39px 32px;
 }
 @media only screen and (max-width: 619px) {
-<<<<<<< HEAD
-  /* line 566, ../_sass/_components/_list.scss */
-=======
-<<<<<<< HEAD
-  /* line 540, ../_sass/_components/_list.scss */
-=======
-  /* line 558, ../_sass/_components/_list.scss */
->>>>>>> 997d0981253d9ed455d035478696e2fd5db42032
->>>>>>> 63df928c
+  /* line 548, ../_sass/_components/_list.scss */
   .recommended-list .recommended-list__item .recommanded-list__content {
     border-top: 26px solid #f0f0f0;
     margin-bottom: -26px;
   }
-<<<<<<< HEAD
-  /* line 575, ../_sass/_components/_list.scss */
-=======
-<<<<<<< HEAD
-  /* line 549, ../_sass/_components/_list.scss */
-=======
-  /* line 567, ../_sass/_components/_list.scss */
->>>>>>> 997d0981253d9ed455d035478696e2fd5db42032
->>>>>>> 63df928c
+  /* line 557, ../_sass/_components/_list.scss */
   .recommended-list .recommended-list__item .recommanded-list__content:first-child {
     border: none;
     margin-bottom: 0;
   }
 }
 @media only screen and (min-width: 620px) {
-<<<<<<< HEAD
-  /* line 566, ../_sass/_components/_list.scss */
-=======
-<<<<<<< HEAD
-  /* line 540, ../_sass/_components/_list.scss */
-=======
-  /* line 558, ../_sass/_components/_list.scss */
->>>>>>> 997d0981253d9ed455d035478696e2fd5db42032
->>>>>>> 63df928c
+  /* line 548, ../_sass/_components/_list.scss */
   .recommended-list .recommended-list__item .recommanded-list__content {
     display: -moz-box;
     display: -webkit-flex;
@@ -5679,69 +5209,29 @@
     -webkit-flex-direction: column;
   }
 }
-<<<<<<< HEAD
-/* line 587, ../_sass/_components/_list.scss */
-=======
-<<<<<<< HEAD
-/* line 561, ../_sass/_components/_list.scss */
-=======
-/* line 579, ../_sass/_components/_list.scss */
->>>>>>> 997d0981253d9ed455d035478696e2fd5db42032
->>>>>>> 63df928c
+/* line 569, ../_sass/_components/_list.scss */
 .recommended-list .recommended-list__item .recommanded-list__content > h4 {
   padding-top: 0;
   font-family: "Roboto Condensed", Helvetica, sans-serif;
 }
-<<<<<<< HEAD
-/* line 592, ../_sass/_components/_list.scss */
-=======
-<<<<<<< HEAD
-/* line 566, ../_sass/_components/_list.scss */
+/* line 574, ../_sass/_components/_list.scss */
 .recommended-list .recommended-list__item .recommanded-list__content p {
   padding-bottom: 26px;
 }
-/* line 570, ../_sass/_components/_list.scss */
+/* line 578, ../_sass/_components/_list.scss */
 .recommended-list .recommended-list__item .recommanded-list__content .cta--primary {
   margin-top: auto;
 }
-/* line 576, ../_sass/_components/_list.scss */
+/* line 584, ../_sass/_components/_list.scss */
 .recommended-list .recommended-list__item:first-child {
   margin-top: 0;
 }
-/* line 580, ../_sass/_components/_list.scss */
-=======
-/* line 584, ../_sass/_components/_list.scss */
->>>>>>> 63df928c
-.recommended-list .recommended-list__item .recommanded-list__content p {
-  padding-bottom: 26px;
-}
-/* line 596, ../_sass/_components/_list.scss */
-.recommended-list .recommended-list__item .recommanded-list__content .cta--primary {
-  margin-top: auto;
-}
-/* line 602, ../_sass/_components/_list.scss */
-.recommended-list .recommended-list__item:first-child {
-  margin-top: 0;
-}
-<<<<<<< HEAD
-/* line 606, ../_sass/_components/_list.scss */
-=======
-/* line 598, ../_sass/_components/_list.scss */
->>>>>>> 997d0981253d9ed455d035478696e2fd5db42032
->>>>>>> 63df928c
+/* line 588, ../_sass/_components/_list.scss */
 .recommended-list .recommended-list__item .icon-circle {
   display: none;
 }
 @media only screen and (min-width: 620px) {
-<<<<<<< HEAD
-  /* line 606, ../_sass/_components/_list.scss */
-=======
-<<<<<<< HEAD
-  /* line 580, ../_sass/_components/_list.scss */
-=======
-  /* line 598, ../_sass/_components/_list.scss */
->>>>>>> 997d0981253d9ed455d035478696e2fd5db42032
->>>>>>> 63df928c
+  /* line 588, ../_sass/_components/_list.scss */
   .recommended-list .recommended-list__item .icon-circle {
     display: inline-block;
     padding: 13px;
@@ -5749,29 +5239,13 @@
     margin: 0;
   }
 }
-<<<<<<< HEAD
-/* line 617, ../_sass/_components/_list.scss */
-=======
-<<<<<<< HEAD
-/* line 591, ../_sass/_components/_list.scss */
-=======
-/* line 609, ../_sass/_components/_list.scss */
->>>>>>> 997d0981253d9ed455d035478696e2fd5db42032
->>>>>>> 63df928c
+/* line 599, ../_sass/_components/_list.scss */
 .recommended-list .recommended-list__item .icon {
   font-size: 16px;
 }
 
 /*==========  SITE MAP LIST  ==========*/
-<<<<<<< HEAD
-/* line 625, ../_sass/_components/_list.scss */
-=======
-<<<<<<< HEAD
-/* line 599, ../_sass/_components/_list.scss */
-=======
-/* line 617, ../_sass/_components/_list.scss */
->>>>>>> 997d0981253d9ed455d035478696e2fd5db42032
->>>>>>> 63df928c
+/* line 607, ../_sass/_components/_list.scss */
 .sitemap-list {
   padding-left: 0;
   border-bottom: 1px solid #e0e0e0;
@@ -5779,15 +5253,7 @@
   padding-bottom: 52px;
 }
 
-<<<<<<< HEAD
-/* line 632, ../_sass/_components/_list.scss */
-=======
-<<<<<<< HEAD
-/* line 606, ../_sass/_components/_list.scss */
-=======
-/* line 624, ../_sass/_components/_list.scss */
->>>>>>> 997d0981253d9ed455d035478696e2fd5db42032
->>>>>>> 63df928c
+/* line 614, ../_sass/_components/_list.scss */
 .sitemap-list__link--parent {
   font-size: 16px;
 }
@@ -6841,11 +6307,7 @@
 .divider {
   width: 80%;
   margin: 26px auto;
-<<<<<<< HEAD
   margin-top: 26px;
-=======
-  margin-top: 52px;
->>>>>>> 997d0981253d9ed455d035478696e2fd5db42032
   margin-bottom: 25px;
   border: 0;
   height: 1px;
@@ -6874,7 +6336,6 @@
     width: 100%;
   }
 }
-<<<<<<< HEAD
 @media only screen and (min-width: 620px) {
   /* line 96, ../_sass/_helper.scss */
   .divider.divider--spaced {
@@ -6883,63 +6344,37 @@
   }
 }
 /* line 105, ../_sass/_helper.scss */
-=======
-/* line 96, ../_sass/_helper.scss */
->>>>>>> 997d0981253d9ed455d035478696e2fd5db42032
 .divider span {
   background: #ffffff;
   position: relative;
   margin: 0 auto;
   display: block;
-<<<<<<< HEAD
   width: 35px;
   height: 1px;
 }
 /* line 114, ../_sass/_helper.scss */
-=======
-  width: 39px;
-  height: 1px;
-}
-/* line 105, ../_sass/_helper.scss */
->>>>>>> 997d0981253d9ed455d035478696e2fd5db42032
 .divider span:before, .divider span:after {
   position: absolute;
   font-family: "icons";
   top: -12px;
   color: #4285f4;
 }
-<<<<<<< HEAD
 /* line 121, ../_sass/_helper.scss */
-=======
-/* line 112, ../_sass/_helper.scss */
->>>>>>> 997d0981253d9ed455d035478696e2fd5db42032
 .divider span:before {
   content: "\e004";
   left: 8px;
 }
-<<<<<<< HEAD
 /* line 126, ../_sass/_helper.scss */
-=======
-/* line 117, ../_sass/_helper.scss */
->>>>>>> 997d0981253d9ed455d035478696e2fd5db42032
 .divider span:after {
   color: #a0c3ff;
   content: "\e005";
   right: 6px;
 }
-<<<<<<< HEAD
 /* line 133, ../_sass/_helper.scss */
 .divider .divider-icon--secondary {
   width: 23px;
 }
 /* line 136, ../_sass/_helper.scss */
-=======
-/* line 124, ../_sass/_helper.scss */
-.divider .divider-icon--secondary {
-  width: 23px;
-}
-/* line 127, ../_sass/_helper.scss */
->>>>>>> 997d0981253d9ed455d035478696e2fd5db42032
 .divider .divider-icon--secondary:before {
   content: "*";
   font-family: "Roboto Condensed", Helvetica, sans-serif;
@@ -6949,49 +6384,29 @@
   top: -9px;
   left: 3px;
 }
-<<<<<<< HEAD
 /* line 146, ../_sass/_helper.scss */
-=======
-/* line 137, ../_sass/_helper.scss */
->>>>>>> 997d0981253d9ed455d035478696e2fd5db42032
 .divider .divider-icon--secondary:after {
   display: none;
 }
 
-<<<<<<< HEAD
 /* line 155, ../_sass/_helper.scss */
-=======
-/* line 146, ../_sass/_helper.scss */
->>>>>>> 997d0981253d9ed455d035478696e2fd5db42032
 .divider--secondary span {
   background-color: #f0f0f0;
 }
 
 /*==========  GENERIC  ==========*/
-<<<<<<< HEAD
 /* line 161, ../_sass/_helper.scss */
-=======
-/* line 152, ../_sass/_helper.scss */
->>>>>>> 997d0981253d9ed455d035478696e2fd5db42032
 .centered {
   text-align: center;
 }
 
-<<<<<<< HEAD
 /* line 165, ../_sass/_helper.scss */
-=======
-/* line 156, ../_sass/_helper.scss */
->>>>>>> 997d0981253d9ed455d035478696e2fd5db42032
 .text-highlight {
   font-family: "Roboto Condensed", Helvetica, sans-serif;
 }
 
 /*==========  TAG  ==========*/
-<<<<<<< HEAD
 /* line 171, ../_sass/_helper.scss */
-=======
-/* line 162, ../_sass/_helper.scss */
->>>>>>> 997d0981253d9ed455d035478696e2fd5db42032
 .tag {
   font-size: 13px;
   line-height: 2.0000em;
@@ -7005,56 +6420,32 @@
   display: inline-block;
   text-decoration: none;
 }
-<<<<<<< HEAD
 /* line 179, ../_sass/_helper.scss */
 .tag:hover {
   color: #404040;
 }
 /* line 183, ../_sass/_helper.scss */
-=======
-/* line 170, ../_sass/_helper.scss */
-.tag:hover {
-  color: #404040;
-}
-/* line 174, ../_sass/_helper.scss */
->>>>>>> 997d0981253d9ed455d035478696e2fd5db42032
 .tag:before {
   content: "# ";
   display: inline-block;
 }
 
 /*==========  INDENTED CONTENT  ==========*/
-<<<<<<< HEAD
 /* line 191, ../_sass/_helper.scss */
 .indented {
   padding-left: 32px;
 }
 /* line 196, ../_sass/_helper.scss */
-=======
-/* line 182, ../_sass/_helper.scss */
-.indented {
-  padding-left: 32px;
-}
-/* line 187, ../_sass/_helper.scss */
->>>>>>> 997d0981253d9ed455d035478696e2fd5db42032
 .indented ul, .indented ol, .indented dl {
   padding-left: 0;
 }
 
 @media only screen and (min-width: 620px) {
-<<<<<<< HEAD
   /* line 201, ../_sass/_helper.scss */
   .indented-medium {
     padding-left: 32px;
   }
   /* line 208, ../_sass/_helper.scss */
-=======
-  /* line 192, ../_sass/_helper.scss */
-  .indented-medium {
-    padding-left: 32px;
-  }
-  /* line 199, ../_sass/_helper.scss */
->>>>>>> 997d0981253d9ed455d035478696e2fd5db42032
   .indented-medium ul, .indented-medium ol, .indented-medium dl {
     padding-left: 0;
   }
