/**
*
* Main Stylesheet
*
* Google Web Essentials
*
* R/GA 2014
* @author Pedro Duarte
* @author Antoine Grelard
*
**/
@import url("//fonts.googleapis.com/css?family=Roboto+Condensed:400,300");
/**
*
* Utils
*
* Google Web Essentials
*
* R/GA 2014
* @author Pedro Duarte
* @author Antoine Grelard
*
**/
/*==========  VARIABLES  ==========*/
/*==========  FUNCTIONS  ==========*/
/*==========  MIXINS  ==========*/
/*! normalize.css v3.0.1 | MIT License | git.io/normalize */
/**
 * 1. Set default font family to sans-serif.
 * 2. Prevent iOS text size adjust after orientation change, without disabling
 *    user zoom.
 */
@import url(../css/syntax.css);
/* line 9, ../_sass/_normalize.scss */
html {
  font-family: sans-serif;
  /* 1 */
  -ms-text-size-adjust: 100%;
  /* 2 */
  -webkit-text-size-adjust: 100%;
  /* 2 */
}

/**
 * Remove default margin.
 */
/* line 19, ../_sass/_normalize.scss */
body {
  margin: 0;
}

/* HTML5 display definitions
   ========================================================================== */
/**
 * Correct `block` display not defined for any HTML5 element in IE 8/9.
 * Correct `block` display not defined for `details` or `summary` in IE 10/11 and Firefox.
 * Correct `block` display not defined for `main` in IE 11.
 */
/* line 43, ../_sass/_normalize.scss */
article,
aside,
details,
figcaption,
figure,
footer,
header,
hgroup,
main,
nav,
section,
summary {
  display: block;
}

/**
 * 1. Correct `inline-block` display not defined in IE 8/9.
 * 2. Normalize vertical alignment of `progress` in Chrome, Firefox, and Opera.
 */
/* line 55, ../_sass/_normalize.scss */
audio,
canvas,
progress,
video {
  display: inline-block;
  /* 1 */
  vertical-align: baseline;
  /* 2 */
}

/**
 * Prevent modern browsers from displaying `audio` without controls.
 * Remove excess height in iOS 5 devices.
 */
/* line 65, ../_sass/_normalize.scss */
audio:not([controls]) {
  display: none;
  height: 0;
}

/**
 * Address `[hidden]` styling not present in IE 8/9/10.
 * Hide the `template` element in IE 8/9/11, Safari, and Firefox < 22.
 */
/* line 76, ../_sass/_normalize.scss */
[hidden],
template {
  display: none;
}

/* Links
   ========================================================================== */
/**
 * Remove the gray background color from active links in IE 10.
 */
/* line 87, ../_sass/_normalize.scss */
a {
  background: transparent;
}

/**
 * Improve readability when focused and also mouse hovered in all browsers.
 */
/* line 96, ../_sass/_normalize.scss */
a:active,
a:hover {
  outline: 0;
}

/* Text-level semantics
   ========================================================================== */
/**
 * Address styling not present in IE 8/9/10/11, Safari, and Chrome.
 */
/* line 107, ../_sass/_normalize.scss */
abbr[title] {
  border-bottom: 1px dotted;
}

/**
 * Address style set to `bolder` in Firefox 4+, Safari, and Chrome.
 */
/* line 116, ../_sass/_normalize.scss */
b,
strong {
  font-weight: bold;
}

/**
 * Address styling not present in Safari and Chrome.
 */
/* line 124, ../_sass/_normalize.scss */
dfn {
  font-style: italic;
}

/**
 * Address styling not present in IE 8/9.
 */
/* line 133, ../_sass/_normalize.scss */
mark {
  background: #ff0;
  color: #000;
}

/**
 * Prevent `sub` and `sup` affecting `line-height` in all browsers.
 */
/* line 144, ../_sass/_normalize.scss */
sub,
sup {
  font-size: 75%;
  line-height: 0;
  position: relative;
  vertical-align: baseline;
}

/* line 151, ../_sass/_normalize.scss */
sup {
  top: -0.5em;
}

/* line 155, ../_sass/_normalize.scss */
sub {
  bottom: -0.25em;
}

/* Embedded content
   ========================================================================== */
/**
 * Remove border when inside `a` element in IE 8/9/10.
 */
/* line 166, ../_sass/_normalize.scss */
img {
  border: 0;
}

/**
 * Correct overflow not hidden in IE 9/10/11.
 */
/* line 174, ../_sass/_normalize.scss */
svg:not(:root) {
  overflow: hidden;
}

/* Grouping content
   ========================================================================== */
/**
 * Address margin not present in IE 8/9 and Safari.
 */
/* line 185, ../_sass/_normalize.scss */
figure {
  margin: 1em 40px;
}

/**
 * Address differences between Firefox and other browsers.
 */
/* line 193, ../_sass/_normalize.scss */
hr {
  -moz-box-sizing: content-box;
  box-sizing: content-box;
  height: 0;
}

/**
 * Contain overflow in all browsers.
 */
/* line 203, ../_sass/_normalize.scss */
pre {
  overflow: auto;
}

/**
 * Address odd `em`-unit font size rendering in all browsers.
 */
/* line 214, ../_sass/_normalize.scss */
code,
kbd,
pre,
samp {
  font-family: monospace, monospace;
  font-size: 1em;
}

/* Forms
   ========================================================================== */
/**
 * Known limitation: by default, Chrome and Safari on OS X allow very limited
 * styling of `select`, unless a `border` property is set.
 */
/**
 * 1. Correct color not being inherited.
 *    Known issue: affects color of disabled elements.
 * 2. Correct font properties not being inherited.
 * 3. Address margins set differently in Firefox 4+, Safari, and Chrome.
 */
/* line 238, ../_sass/_normalize.scss */
button,
input,
optgroup,
select,
textarea {
  color: inherit;
  /* 1 */
  font: inherit;
  /* 2 */
  margin: 0;
  /* 3 */
}

/**
 * Address `overflow` set to `hidden` in IE 8/9/10/11.
 */
/* line 248, ../_sass/_normalize.scss */
button {
  overflow: visible;
}

/**
 * Address inconsistent `text-transform` inheritance for `button` and `select`.
 * All other form control elements do not inherit `text-transform` values.
 * Correct `button` style inheritance in Firefox, IE 8/9/10/11, and Opera.
 * Correct `select` style inheritance in Firefox.
 */
/* line 260, ../_sass/_normalize.scss */
button,
select {
  text-transform: none;
}

/**
 * 1. Avoid the WebKit bug in Android 4.0.* where (2) destroys native `audio`
 *    and `video` controls.
 * 2. Correct inability to style clickable `input` types in iOS.
 * 3. Improve usability and consistency of cursor style between image-type
 *    `input` and others.
 */
/* line 275, ../_sass/_normalize.scss */
button,
html input[type="button"],
input[type="reset"],
input[type="submit"] {
  -webkit-appearance: button;
  /* 2 */
  cursor: pointer;
  /* 3 */
}

/**
 * Re-set default cursor for disabled elements.
 */
/* line 285, ../_sass/_normalize.scss */
button[disabled],
html input[disabled] {
  cursor: default;
}

/**
 * Remove inner padding and border in Firefox 4+.
 */
/* line 294, ../_sass/_normalize.scss */
button::-moz-focus-inner,
input::-moz-focus-inner {
  border: 0;
  padding: 0;
}

/**
 * Address Firefox 4+ setting `line-height` on `input` using `!important` in
 * the UA stylesheet.
 */
/* line 304, ../_sass/_normalize.scss */
input {
  line-height: normal;
}

/**
 * It's recommended that you don't attempt to style these elements.
 * Firefox's implementation doesn't respect box-sizing, padding, or width.
 *
 * 1. Address box sizing set to `content-box` in IE 8/9/10.
 * 2. Remove excess padding in IE 8/9/10.
 */
/* line 317, ../_sass/_normalize.scss */
input[type="checkbox"],
input[type="radio"] {
  box-sizing: border-box;
  /* 1 */
  padding: 0;
  /* 2 */
}

/**
 * Fix the cursor style for Chrome's increment/decrement buttons. For certain
 * `font-size` values of the `input`, it causes the cursor style of the
 * decrement button to change from `default` to `text`.
 */
/* line 329, ../_sass/_normalize.scss */
input[type="number"]::-webkit-inner-spin-button,
input[type="number"]::-webkit-outer-spin-button {
  height: auto;
}

/**
 * 1. Address `appearance` set to `searchfield` in Safari and Chrome.
 * 2. Address `box-sizing` set to `border-box` in Safari and Chrome
 *    (include `-moz` to future-proof).
 */
/* line 339, ../_sass/_normalize.scss */
input[type="search"] {
  -webkit-appearance: textfield;
  /* 1 */
  -moz-box-sizing: content-box;
  -webkit-box-sizing: content-box;
  /* 2 */
  box-sizing: content-box;
}

/**
 * Remove inner padding and search cancel button in Safari and Chrome on OS X.
 * Safari (but not Chrome) clips the cancel button when the search input has
 * padding (and `textfield` appearance).
 */
/* line 353, ../_sass/_normalize.scss */
input[type="search"]::-webkit-search-cancel-button,
input[type="search"]::-webkit-search-decoration {
  -webkit-appearance: none;
}

/**
 * 1. Correct `color` not being inherited in IE 8/9/10/11.
 * 2. Remove padding so people aren't caught out if they zero out fieldsets.
 */
/* line 362, ../_sass/_normalize.scss */
legend {
  border: 0;
  /* 1 */
  padding: 0;
  /* 2 */
}

/**
 * Remove default vertical scrollbar in IE 8/9/10/11.
 */
/* line 371, ../_sass/_normalize.scss */
textarea {
  overflow: auto;
}

/**
 * Don't inherit the `font-weight` (applied by a rule above).
 * NOTE: the default cannot safely be changed in Chrome and Safari on OS X.
 */
/* line 380, ../_sass/_normalize.scss */
optgroup {
  font-weight: bold;
}

/* Tables
   ========================================================================== */
/**
 * Remove most spacing between table cells.
 */
/* line 391, ../_sass/_normalize.scss */
table {
  border-collapse: collapse;
  border-spacing: 0;
}

/* line 397, ../_sass/_normalize.scss */
td,
th {
  padding: 0;
}

/**
*
* Global
*
* Google Web Essentials
*
* R/GA 2014
* @author Pedro Duarte
* @author Antoine Grelard
*
**/
/* line 13, ../_sass/_global.scss */
* {
  -webkit-box-sizing: border-box;
  -moz-box-sizing: border-box;
  -ms-box-sizing: border-box;
  box-sizing: border-box;
}

/* line 17, ../_sass/_global.scss */
html, body {
  -webkit-font-smoothing: antialiased;
  font-smoothing: antialiased;
}

/* line 22, ../_sass/_global.scss */
body {
  font-family: Helvetica, Arial, sans-serif;
  font-size: 16px;
  line-height: 1.6250em;
  /* 26px */
  font-weight: 300;
  color: #4d4d4d;
  position: relative;
}
<<<<<<< HEAD
/* line 153, ../_sass/_utils.scss */
=======
/* line 154, ../_sass/_utils.scss */
>>>>>>> 59e11b4b
body:after {
  content: "";
  position: absolute;
  top: 0;
  left: 0;
  bottom: 0;
  right: 0;
  width: 100%;
  z-index: 9;
  display: none;
  background-image: -moz-linear-gradient(top, rgba(0, 0, 0, 0) 95%, rgba(0, 0, 0, 0.3) 100%);
  background-image: -webkit-gradient(linear, left top, left bottom, color-stop(95%, rgba(0, 0, 0, 0)), color-stop(100%, rgba(0, 0, 0, 0.3)));
  background-image: -webkit-linear-gradient(top, rgba(0, 0, 0, 0) 95%, rgba(0, 0, 0, 0.3) 100%);
  background-image: -o-linear-gradient(top, rgba(0, 0, 0, 0) 95%, rgba(0, 0, 0, 0.3) 100%);
  background-image: -ms-linear-gradient(top, rgba(0, 0, 0, 0) 95%, rgba(0, 0, 0, 0.3) 100%);
  background-image: linear-gradient(top, rgba(0, 0, 0, 0.3) 95%, rgba(0, 0, 0, 0.3) 100%);
  -webkit-background-size: 100% 26px;
  -moz-background-size: 100% 26px;
  -ms-background-size: 100% 26px;
  background-size: 100% 26px;
}
<<<<<<< HEAD
/* line 174, ../_sass/_utils.scss */
=======
/* line 175, ../_sass/_utils.scss */
>>>>>>> 59e11b4b
body.debug:after {
  display: block;
  pointer-events: none;
}

/* line 32, ../_sass/_global.scss */
.main-container {
  -webkit-box-sizing: content-box;
  -moz-box-sizing: content-box;
  -ms-box-sizing: content-box;
  box-sizing: content-box;
  position: relative;
  padding-left: 5%;
  padding-right: 5%;
  margin-left: auto;
  margin-right: auto;
}
@media only screen and (min-width: 620px) {
  /* line 32, ../_sass/_global.scss */
  .main-container {
    padding-left: 4.8%;
    padding-right: 4.8%;
    max-width: 688px;
  }
}
@media only screen and (min-width: 800px) {
  /* line 32, ../_sass/_global.scss */
  .main-container {
    padding-left: 4.4%;
    padding-right: 4.4%;
    max-width: 864px;
  }
}

/* line 36, ../_sass/_global.scss */
.container {
  -webkit-box-sizing: content-box;
  -moz-box-sizing: content-box;
  -ms-box-sizing: content-box;
  box-sizing: content-box;
  position: relative;
  padding-left: 5%;
  padding-right: 5%;
  margin-left: auto;
  margin-right: auto;
}
@media only screen and (min-width: 620px) {
  /* line 36, ../_sass/_global.scss */
  .container {
    padding-left: 4.8%;
    padding-right: 4.8%;
    max-width: 688px;
  }
}
@media only screen and (min-width: 800px) {
  /* line 36, ../_sass/_global.scss */
  .container {
    padding-left: 4.4%;
    padding-right: 4.4%;
    max-width: 864px;
  }
}

/**
*
* Grid
*
* Google Web Essentials
*
* R/GA 2014
* @author Pedro Duarte
* @author Antoine Grelard
*
**/
/* line 22, ../_sass/_grid.scss */
.demo {
  margin-bottom: 26px;
  margin-top: 26px;
}

/* line 41, ../_sass/_grid.scss */
.demo [class*="g-"] {
  background-color: #eee;
  position: relative;
  margin-bottom: 26px;
  min-height: 156px;
}
/* line 48, ../_sass/_grid.scss */
.demo [class*="g-"]:before, .demo [class*="g-"]:after {
  font-size: 13px;
  line-height: 2.0000em;
  /* 26px */
  padding-top: 2.0000em;
  padding-bottom: 0;
  display: block;
  margin: 0 10px;
}
/* line 54, ../_sass/_grid.scss */
.demo [class*="g-"]:before {
  content: "HTML classes: ";
  font-weight: 700;
}
/* line 59, ../_sass/_grid.scss */
.demo [class*="g-"]:after {
  content: attr(class);
  word-spacing: 15px;
}

@media only screen and (min-width: 620px) and (max-width: 799px) {
  /* line 69, ../_sass/_grid.scss */
  .g-medium--1 {
    float: left;
    margin-right: 4.5%;
    width: 30.3%;
  }

  /* line 76, ../_sass/_grid.scss */
  .g-medium--push-1 {
    margin-left: 34.8%;
  }

  /* line 79, ../_sass/_grid.scss */
  .g-medium--pull-1 {
    margin-right: 34.8%;
  }

  /* line 69, ../_sass/_grid.scss */
  .g-medium--2 {
    float: left;
    margin-right: 4.5%;
    width: 65.1%;
  }

  /* line 76, ../_sass/_grid.scss */
  .g-medium--push-2 {
    margin-left: 69.6%;
  }

  /* line 79, ../_sass/_grid.scss */
  .g-medium--pull-2 {
    margin-right: 69.6%;
  }

  /* line 69, ../_sass/_grid.scss */
  .g-medium--3 {
    float: left;
    margin-right: 4.5%;
    width: 99.9%;
    margin-right: 0;
  }

  /* line 85, ../_sass/_grid.scss */
  .g-medium--full {
    float: left;
    margin-right: 4.5%;
    margin-right: 0;
    width: 100%;
  }

  /* line 91, ../_sass/_grid.scss */
  .g--third {
    float: left;
    margin-right: 4.5%;
    width: 30.3%;
  }

  /* line 97, ../_sass/_grid.scss */
  .g--half,
  .g-medium--half {
    float: left;
    margin-right: 4.5%;
    width: 47.75%;
  }

  /* line 102, ../_sass/_grid.scss */
  .g-medium--last {
    margin-right: 0;
  }
}
@media only screen and (min-width: 800px) {
  /* line 109, ../_sass/_grid.scss */
  .g-wide--1 {
    float: left;
    margin-right: 3.7%;
    width: 22.2%;
  }

  /* line 116, ../_sass/_grid.scss */
  .g-wide--push-1 {
    margin-left: 25.9%;
  }

  /* line 119, ../_sass/_grid.scss */
  .g-wide--pull-1 {
    margin-right: 25.9%;
  }

  /* line 109, ../_sass/_grid.scss */
  .g-wide--2 {
    float: left;
    margin-right: 3.7%;
    width: 48.1%;
  }

  /* line 116, ../_sass/_grid.scss */
  .g-wide--push-2 {
    margin-left: 51.8%;
  }

  /* line 119, ../_sass/_grid.scss */
  .g-wide--pull-2 {
    margin-right: 51.8%;
  }

  /* line 109, ../_sass/_grid.scss */
  .g-wide--3 {
    float: left;
    margin-right: 3.7%;
    width: 74%;
  }

  /* line 116, ../_sass/_grid.scss */
  .g-wide--push-3 {
    margin-left: 77.7%;
  }

  /* line 119, ../_sass/_grid.scss */
  .g-wide--pull-3 {
    margin-right: 77.7%;
  }

  /* line 109, ../_sass/_grid.scss */
  .g-wide--4 {
    float: left;
    margin-right: 3.7%;
    width: 99.9%;
    margin-right: 0;
  }

  /* line 125, ../_sass/_grid.scss */
  .g-wide--last {
    margin-right: 0;
  }

  /* line 127, ../_sass/_grid.scss */
  .g-wide--full {
    float: left;
    margin-right: 3.7%;
    margin-right: 0;
    width: 100%;
  }

  /* line 133, ../_sass/_grid.scss */
  .g--third {
    float: left;
    margin-right: 3.7%;
    width: 30.8%;
  }

  /* line 139, ../_sass/_grid.scss */
  .g--half,
  .g-wide--half {
    float: left;
    margin-right: 3.7%;
    width: 48.15%;
  }
}
/* line 152, ../_sass/_grid.scss */
.g--last {
  margin-right: 0;
}

/* line 159, ../_sass/_grid.scss */
.grid-overlay {
  display: none;
  pointer-events: none;
}
/* line 165, ../_sass/_grid.scss */
.debug .grid-overlay {
  -webkit-box-sizing: content-box;
  -moz-box-sizing: content-box;
  -ms-box-sizing: content-box;
  box-sizing: content-box;
  position: relative;
  padding-left: 5%;
  padding-right: 5%;
  margin-left: auto;
  margin-right: auto;
  position: absolute;
  top: 0;
  bottom: 0;
  left: 0;
  right: 0;
  height: 100%;
  display: block;
}
@media only screen and (min-width: 620px) {
  /* line 165, ../_sass/_grid.scss */
  .debug .grid-overlay {
    padding-left: 4.8%;
    padding-right: 4.8%;
    max-width: 688px;
  }
}
@media only screen and (min-width: 800px) {
  /* line 165, ../_sass/_grid.scss */
  .debug .grid-overlay {
    padding-left: 4.4%;
    padding-right: 4.4%;
    max-width: 864px;
  }
}
/* line 176, ../_sass/_grid.scss */
.debug .grid-overlay [class*="g-"] {
  height: 100%;
  background-color: rgba(255, 0, 0, 0.15);
}
@media only screen and (min-width: 620px) and (max-width: 799px) {
  /* line 182, ../_sass/_grid.scss */
  .debug .grid-overlay .g-wide--last {
    display: none;
  }
}
@media only screen and (max-width: 619px) {
  /* line 165, ../_sass/_grid.scss */
  .debug .grid-overlay {
    display: none;
  }
}

/**
*
* Main Navigation
*
* Google Web Essentials
*
* R/GA 2014
* @author Pedro Duarte
* @author Antoine Grelard
*
**/
/* line 13, ../_sass/_main-navigation.scss */
.main-nav {
  background: #ffffff;
  position: relative;
}
@media only screen and (min-width: 620px) {
  /* line 13, ../_sass/_main-navigation.scss */
  .main-nav {
    background-color: #404040;
  }
}

/* line 22, ../_sass/_main-navigation.scss */
.main-nav__list {
  margin: 0;
  padding: 0;
}
@media only screen and (min-width: 620px) {
  /* line 22, ../_sass/_main-navigation.scss */
  .main-nav__list {
    text-align: center;
    -webkit-box-sizing: content-box;
    -moz-box-sizing: content-box;
    -ms-box-sizing: content-box;
    box-sizing: content-box;
    position: relative;
    padding-left: 5%;
    padding-right: 5%;
    margin-left: auto;
    margin-right: auto;
    position: static;
  }
}
@media only screen and (min-width: 620px) and (min-width: 620px) {
  /* line 22, ../_sass/_main-navigation.scss */
  .main-nav__list {
    padding-left: 4.8%;
    padding-right: 4.8%;
    max-width: 688px;
  }
}
@media only screen and (min-width: 620px) and (min-width: 800px) {
  /* line 22, ../_sass/_main-navigation.scss */
  .main-nav__list {
    padding-left: 4.4%;
    padding-right: 4.4%;
    max-width: 864px;
  }
}

/* line 33, ../_sass/_main-navigation.scss */
.main-nav__item {
  list-style: none;
  display: block;
  background-color: #e8e8e8;
  position: static;
  padding-left: 0;
}
@media only screen and (max-width: 619px) {
  /* line 40, ../_sass/_main-navigation.scss */
  .main-nav__item.main-nav__item--logo {
    display: none;
  }
}
@media only screen and (min-width: 620px) {
  /* line 33, ../_sass/_main-navigation.scss */
  .main-nav__item {
    float: left;
    background-color: transparent;
    width: 20%;
    border-right: 1px solid #272727;
  }
  /* line 52, ../_sass/_main-navigation.scss */
  .main-nav__item:last-child {
    border-right: none;
  }
}
/* line 58, ../_sass/_main-navigation.scss */
.main-nav__item:first-child ~ .main-nav__item {
  padding-top: 0;
}

/* line 63, ../_sass/_main-navigation.scss */
.main-nav__link {
  color: #404040;
  font-family: "Roboto Condensed", Helvetica, sans-serif;
  font-size: 20px;
  font-weight: 300;
  line-height: 1.3000em;
  /* 26px */
  padding-top: 1.3000em;
  padding-bottom: 0;
  margin-bottom: 1px;
  display: block;
  padding-top: 13px;
  padding-bottom: 12px;
}
@media only screen and (min-width: 800px) {
  /* line 63, ../_sass/_main-navigation.scss */
  .main-nav__link {
    font-family: "Roboto Condensed", Helvetica, sans-serif;
    font-size: 26px;
    font-weight: 300;
    line-height: 1.0000em;
    /* 26px */
    padding-top: 1.0000em;
    padding-bottom: 0;
  }
}
@media only screen and (max-width: 619px) {
  /* line 63, ../_sass/_main-navigation.scss */
  .main-nav__link {
    -webkit-box-sizing: content-box;
    -moz-box-sizing: content-box;
    -ms-box-sizing: content-box;
    box-sizing: content-box;
    position: relative;
    padding-left: 5%;
    padding-right: 5%;
    margin-left: auto;
    margin-right: auto;
  }
}
@media only screen and (max-width: 619px) and (min-width: 620px) {
  /* line 63, ../_sass/_main-navigation.scss */
  .main-nav__link {
    padding-left: 4.8%;
    padding-right: 4.8%;
    max-width: 688px;
  }
}
@media only screen and (max-width: 619px) and (min-width: 800px) {
  /* line 63, ../_sass/_main-navigation.scss */
  .main-nav__link {
    padding-left: 4.4%;
    padding-right: 4.4%;
    max-width: 864px;
  }
}
@media only screen and (min-width: 620px) {
  /* line 63, ../_sass/_main-navigation.scss */
  .main-nav__link {
    margin-bottom: 0;
    color: #ffffff;
    font-size: 16px;
    line-height: 1.6250em;
    /* 26px */
    padding-top: 1.6250em;
    padding-bottom: 0;
    padding-bottom: 26px;
  }
}
@media only screen and (min-width: 620px) and (min-width: 800px) {
  /* line 63, ../_sass/_main-navigation.scss */
  .main-nav__link {
    font-size: 20px;
    font-weight: 300;
    line-height: 1.3000em;
    /* 26px */
    padding-top: 1.3000em;
    padding-bottom: 0;
  }
}
@media only screen and (min-width: 800px) {
  /* line 63, ../_sass/_main-navigation.scss */
  .main-nav__link {
    padding-bottom: 26px;
  }
}
/* line 89, ../_sass/_main-navigation.scss */
.main-nav__link:hover {
  text-decoration: none;
}
/* line 93, ../_sass/_main-navigation.scss */
.main-nav__item--logo .main-nav__link {
  font-size: 60px;
  padding-top: 26px;
  line-height: 26px;
}

/* line 100, ../_sass/_main-navigation.scss */
.main-nav__list--child {
  padding-top: 0;
}

/* line 104, ../_sass/_main-navigation.scss */
.main-nav__item--child {
  padding-top: 0;
  position: static;
  padding-left: 0;
}
/* line 109, ../_sass/_main-navigation.scss */
.main-nav__item--child:before {
  display: none;
}

/* line 114, ../_sass/_main-navigation.scss */
.main-nav__link--child {
  background: #ffffff;
  font-size: 16px;
  line-height: 1.6250em;
  /* 26px */
  padding-top: 1.6250em;
  padding-bottom: 0;
  padding-top: 13px;
  padding-bottom: 12px;
}
@media only screen and (max-width: 619px) {
  /* line 114, ../_sass/_main-navigation.scss */
  .main-nav__link--child {
    padding-left: 10%;
  }
}
@media only screen and (min-width: 620px) {
  /* line 114, ../_sass/_main-navigation.scss */
  .main-nav__link--child {
    color: #4d4d4d;
  }
  /* line 128, ../_sass/_main-navigation.scss */
  .main-nav__list--child .main-nav__link--child {
    font-size: 20px;
    font-weight: 300;
    line-height: 1.3000em;
    /* 26px */
    padding-top: 1.3000em;
    padding-bottom: 0;
  }
}
@media only screen and (min-width: 620px) and (min-width: 800px) {
<<<<<<< HEAD
  /* line 124, ../_sass/_main-navigation.scss */
=======
  /* line 128, ../_sass/_main-navigation.scss */
>>>>>>> 59e11b4b
  .main-nav__list--child .main-nav__link--child {
    font-family: "Roboto Condensed", Helvetica, sans-serif;
    font-size: 26px;
    font-weight: 300;
    line-height: 1.0000em;
    /* 26px */
    padding-top: 1.0000em;
    padding-bottom: 0;
  }
}

@media only screen and (min-width: 620px) {
  /* line 135, ../_sass/_main-navigation.scss */
  .main-nav__secondary-nav {
    background-color: #ffffff;
    position: absolute;
    left: 0;
    right: 0;
    border-bottom: 2px solid #404040;
    padding-bottom: 50px;
    color: #4d4d4d;
    display: none;
  }
  /* line 147, ../_sass/_main-navigation.scss */
  li:hover .main-nav__secondary-nav {
    display: block;
  }
}

@media only screen and (min-width: 620px) {
  /* line 154, ../_sass/_main-navigation.scss */
  .main-nav__secondary-content {
    -webkit-box-sizing: content-box;
    -moz-box-sizing: content-box;
    -ms-box-sizing: content-box;
    box-sizing: content-box;
    position: relative;
    padding-left: 5%;
    padding-right: 5%;
    margin-left: auto;
    margin-right: auto;
    text-align: left;
  }
}
@media only screen and (min-width: 620px) and (min-width: 620px) {
  /* line 154, ../_sass/_main-navigation.scss */
  .main-nav__secondary-content {
    padding-left: 4.8%;
    padding-right: 4.8%;
    max-width: 688px;
  }
}
@media only screen and (min-width: 620px) and (min-width: 800px) {
<<<<<<< HEAD
  /* line 149, ../_sass/_main-navigation.scss */
=======
  /* line 154, ../_sass/_main-navigation.scss */
>>>>>>> 59e11b4b
  .main-nav__secondary-content {
    padding-left: 4.4%;
    padding-right: 4.4%;
    max-width: 864px;
  }
}

/* line 161, ../_sass/_main-navigation.scss */
.main-nav__link--explore {
  display: block;
  width: 100%;
}
@media only screen and (min-width: 620px) {
  /* line 161, ../_sass/_main-navigation.scss */
  .main-nav__link--explore {
    border-bottom: 1px solid #e8e8e8;
  }
}

/* line 170, ../_sass/_main-navigation.scss */
.main-nav__featured {
  display: none;
}
@media only screen and (min-width: 620px) {
  /* line 170, ../_sass/_main-navigation.scss */
  .main-nav__featured {
    display: block;
  }
}

/* line 178, ../_sass/_main-navigation.scss */
.main-nav__featured-text {
  padding-top: 0;
}

/**
*
* Main Header
*
* Google Web Essentials
*
* R/GA 2014
* @author Pedro Duarte
* @author Antoine Grelard
*
**/
/* line 13, ../_sass/_main-header.scss */
.main-header {
  background: #404040;
  color: #ffffff;
  position: relative;
  z-index: 2;
}

/* line 20, ../_sass/_main-header.scss */
.main-header__title {
  -webkit-box-sizing: content-box;
  -moz-box-sizing: content-box;
  -ms-box-sizing: content-box;
  box-sizing: content-box;
  position: relative;
  padding-left: 5%;
  padding-right: 5%;
  margin-left: auto;
  margin-right: auto;
  font-size: 20px;
  font-weight: 300;
  line-height: 1.3000em;
  /* 26px */
  padding-top: 1.3000em;
  padding-bottom: 0;
  padding-top: 13px;
  padding-bottom: 13px;
}
@media only screen and (min-width: 620px) {
  /* line 20, ../_sass/_main-header.scss */
  .main-header__title {
    padding-left: 4.8%;
    padding-right: 4.8%;
    max-width: 688px;
  }
}
@media only screen and (min-width: 800px) {
  /* line 20, ../_sass/_main-header.scss */
  .main-header__title {
    padding-left: 4.4%;
    padding-right: 4.4%;
    max-width: 864px;
  }
}
@media only screen and (min-width: 800px) {
  /* line 20, ../_sass/_main-header.scss */
  .main-header__title {
    font-family: "Roboto Condensed", Helvetica, sans-serif;
    font-size: 26px;
    font-weight: 300;
    line-height: 1.0000em;
    /* 26px */
    padding-top: 1.0000em;
    padding-bottom: 0;
  }
}
@media only screen and (min-width: 620px) {
  /* line 20, ../_sass/_main-header.scss */
  .main-header__title {
    display: none;
  }
}

/* line 32, ../_sass/_main-header.scss */
.main-header__logo {
  color: #ffffff;
}

/**
*
* Main Footer
*
* Google Web Essentials
*
* R/GA 2014
* @author Pedro Duarte
* @author Antoine Grelard
*
**/
/**
*
* Highlight
*
* Google Web Essentials
*
* R/GA 2014
* @author Pedro Duarte
* @author Antoine Grelard
*
**/
/* line 64, ../_sass/_modules/_highlight.scss */
.highlight-module {
  background-color: #e8e8e8;
  overflow: hidden;
  margin-top: 52px;
  margin-bottom: 26px;
}

/* line 71, ../_sass/_modules/_highlight.scss */
.highlight-module--learning {
  background-color: #da2e75;
  color: white;
}

/* line 76, ../_sass/_modules/_highlight.scss */
.highlight-module--remember {
  background-color: #09829a;
  color: white;
}

/* line 81, ../_sass/_modules/_highlight.scss */
.highlight-module__container {
  -webkit-box-sizing: content-box;
  -moz-box-sizing: content-box;
  -ms-box-sizing: content-box;
  box-sizing: content-box;
  position: relative;
  padding-left: 5%;
  padding-right: 5%;
  margin-left: auto;
  margin-right: auto;
  padding-bottom: 78px;
}
@media only screen and (min-width: 620px) {
  /* line 81, ../_sass/_modules/_highlight.scss */
  .highlight-module__container {
    padding-left: 4.8%;
    padding-right: 4.8%;
    max-width: 688px;
  }
}
@media only screen and (min-width: 800px) {
  /* line 81, ../_sass/_modules/_highlight.scss */
  .highlight-module__container {
    padding-left: 4.4%;
    padding-right: 4.4%;
    max-width: 864px;
  }
}
@media only screen and (min-width: 620px) {
  /* line 81, ../_sass/_modules/_highlight.scss */
  .highlight-module__container {
    padding-bottom: 52px;
    position: relative;
  }
  /* line 17, ../_sass/_modules/_highlight.scss */
  .highlight-module__container:before {
    content: attr(data-character);
    display: block;
    position: absolute;
    bottom: 0;
    right: 0;
    font-size: 350px;
    line-height: 350px;
    color: white;
    font-weight: 900;
    text-align: center;
    font-family: "Roboto Condensed", Helvetica, sans-serif;
    width: 30.3%;
  }
  /* line 34, ../_sass/_modules/_highlight.scss */
  .highlight-module--left .highlight-module__container:before {
    right: auto;
    left: 0;
  }
  /* line 58, ../_sass/_modules/_highlight.scss */
  .highlight-module--learning .highlight-module__container:before {
    bottom: 52px;
  }
}
@media only screen and (min-width: 620px) and (min-width: 800px) {
  /* line 17, ../_sass/_modules/_highlight.scss */
  .highlight-module__container:before {
    width: 22.2%;
    font-size: 400px;
    line-height: 400px;
  }
  /* line 44, ../_sass/_modules/_highlight.scss */
  .highlight-module--large .highlight-module__container:before {
    font-size: 650px;
  }
}

/* line 95, ../_sass/_modules/_highlight.scss */
.highlight-module__title {
  font-family: "Roboto Condensed", Helvetica, sans-serif;
  font-size: 68px;
  font-weight: 300;
  line-height: 1.1471em;
  /* 78px */
  padding-top: 0.3824em;
  padding-bottom: 0;
  padding-top: 26px;
}
@media only screen and (min-width: 800px) {
  /* line 95, ../_sass/_modules/_highlight.scss */
  .highlight-module__title {
    font-family: "Roboto Condensed", Helvetica, sans-serif;
    font-size: 110px;
    font-weight: 300;
    line-height: 1.19em;
    /* 130px */
    padding-top: 0.2364em;
    padding-bottom: 0;
  }
}
@media only screen and (min-width: 800px) {
  /* line 95, ../_sass/_modules/_highlight.scss */
  .highlight-module__title {
    font-family: "Roboto Condensed", Helvetica, sans-serif;
    font-size: 42px;
    font-weight: 300;
    line-height: 1.2381em;
    /* 52px */
    padding-top: 0.6190em;
    padding-bottom: 0;
  }
  /* line 102, ../_sass/_modules/_highlight.scss */
  .highlight-module--large .highlight-module__title {
    font-family: "Roboto Condensed", Helvetica, sans-serif;
    font-size: 68px;
    font-weight: 300;
    line-height: 1.1471em;
    /* 78px */
    padding-top: 0.3824em;
    padding-bottom: 0;
  }
}
@media only screen and (min-width: 800px) and (min-width: 800px) {
  /* line 95, ../_sass/_modules/_highlight.scss */
  .highlight-module__title {
    font-family: "Roboto Condensed", Helvetica, sans-serif;
    font-size: 68px;
    font-weight: 300;
    line-height: 1.1471em;
    /* 78px */
    padding-top: 0.3824em;
    padding-bottom: 0;
  }
}
@media only screen and (min-width: 800px) and (min-width: 800px) {
  /* line 102, ../_sass/_modules/_highlight.scss */
  .highlight-module--large .highlight-module__title {
    font-family: "Roboto Condensed", Helvetica, sans-serif;
    font-size: 110px;
    font-weight: 300;
    line-height: 1.19em;
    /* 130px */
    padding-top: 0.2364em;
    padding-bottom: 0;
  }
}

/* line 109, ../_sass/_modules/_highlight.scss */
.highlight-module--code pre {
  margin: 0;
  padding-top: 52px;
  padding-bottom: 26px;
  margin-left: -26px;
  font-size: 13px;
}
/* line 116, ../_sass/_modules/_highlight.scss */
.highlight-module--code pre span {
  margin: 0;
  padding: 0;
  display: inline-block;
}
/* line 123, ../_sass/_modules/_highlight.scss */
.highlight-module--code code {
  margin: 0;
  padding: 0;
  word-spacing: -2px;
}

/* line 131, ../_sass/_modules/_highlight.scss */
.highlight-module__cta {
  display: block;
  font-size: 16px;
  line-height: 1.6250em;
  /* 26px */
  padding-top: 1.6250em;
  padding-bottom: 0;
  font-family: "Roboto Condensed", Helvetica, sans-serif;
}
@media only screen and (min-width: 800px) {
<<<<<<< HEAD
  /* line 130, ../_sass/_modules/_highlight.scss */
=======
  /* line 131, ../_sass/_modules/_highlight.scss */
>>>>>>> 59e11b4b
  .highlight-module__cta {
    font-size: 20px;
    font-weight: 300;
    line-height: 1.3000em;
    /* 26px */
    padding-top: 1.3000em;
    padding-bottom: 0;
  }
}

/**
*
* Editorial Header
*
* Google Web Essentials
*
* R/GA 2014
* @author Pedro Duarte
* @author Antoine Grelard
*
**/
/* line 13, ../_sass/_modules/_editorial-header.scss */
.editorial-header {
  background-color: #e8e8e8;
  padding-bottom: 52px;
  overflow: hidden;
}
@media only screen and (min-width: 620px) {
  /* line 19, ../_sass/_modules/_editorial-header.scss */
  .editorial-header .container {
    position: relative;
  }
  /* line 24, ../_sass/_modules/_editorial-header.scss */
  .editorial-header .container:before {
    content: ">";
    display: block;
    position: absolute;
    line-height: 0;
    top: 35%;
    right: 90%;
    font-size: 1400px;
    color: rgba(0, 0, 0, 0.1);
  }
}

/* line 39, ../_sass/_modules/_editorial-header.scss */
.editorial-header__excerpt {
  margin-bottom: 52px;
}

/**
*
* Editorial Header
*
* Google Web Essentials
*
* R/GA 2014
* @author Pedro Duarte
* @author Antoine Grelard
*
**/
/* line 13, ../_sass/_modules/_summary-header.scss */
.summary-header {
  background-color: #4f80f2;
  padding-bottom: 78px;
  color: white;
  margin-bottom: 26px;
  -webkit-box-shadow: inset 0 2px 0 0 white;
  -moz-box-shadow: inset 0 2px 0 0 white;
  -ms-box-shadow: inset 0 2px 0 0 white;
  box-shadow: inset 0 2px 0 0 white;
}
/* line 20, ../_sass/_modules/_summary-header.scss */
.summary-header .breadcrumbs__link {
  color: white;
}

/* line 26, ../_sass/_modules/_summary-header.scss */
.summary-header__anchor-list {
  margin-top: 52px;
}

/* line 32, ../_sass/_modules/_summary-header.scss */
.summary-header__anchors-item a {
  color: white;
}
/* line 35, ../_sass/_modules/_summary-header.scss */
.summary-header__anchors-item:before {
  display: none;
}

/**
*
* Related items
*
* Google Web Essentials
*
* R/GA 2014
* @author Pedro Duarte
* @author Antoine Grelard
*
**/
/* line 13, ../_sass/_modules/_related-items.scss */
.related-items {
  background-color: #404040;
  color: white;
  padding-bottom: 52px;
  margin-top: 52px;
}

/* line 20, ../_sass/_modules/_related-items.scss */
.list--links a {
  color: white;
  font-weight: 400;
  font-family: "Roboto Condensed", Helvetica, sans-serif;
}

/**
*
* In this guide
*
* Google Web Essentials
*
* R/GA 2014
* @author Pedro Duarte
* @author Antoine Grelard
*
**/
/* line 13, ../_sass/_modules/_in-this-guide.scss */
.in-this-guide {
  margin-top: -78px;
}

/* line 17, ../_sass/_modules/_in-this-guide.scss */
.in-this-guide__title {
  font-size: 20px;
  font-weight: 300;
  line-height: 1.3000em;
  /* 26px */
  padding-top: 1.3000em;
  padding-bottom: 0;
  font-family: "Roboto Condensed", Helvetica, sans-serif;
  margin-bottom: 26px;
}

/**
*
* Typography
*
* Google Web Essentials
*
* R/GA 2014
* @author Pedro Duarte
* @author Antoine Grelard
*
**/
/* line 15, ../_sass/_components/_typography.scss */
h1, h2, h3, h4, h5, p {
  margin: 0;
}

/* line 21, ../_sass/_components/_typography.scss */
.small,
small {
  font-size: 13px;
  line-height: 2.0000em;
  /* 26px */
  padding-top: 2.0000em;
  padding-bottom: 0;
}

/* line 28, ../_sass/_components/_typography.scss */
.base,
p,
ul,
ol {
  font-size: 16px;
  line-height: 1.6250em;
  /* 26px */
  padding-top: 1.6250em;
  padding-bottom: 0;
}

/* line 33, ../_sass/_components/_typography.scss */
.medium,
h4 {
  font-size: 16px;
  line-height: 1.6250em;
  /* 26px */
  padding-top: 1.6250em;
  padding-bottom: 0;
}
@media only screen and (min-width: 800px) {
  /* line 33, ../_sass/_components/_typography.scss */
  .medium,
  h4 {
    font-size: 20px;
    font-weight: 300;
    line-height: 1.3000em;
    /* 26px */
    padding-top: 1.3000em;
    padding-bottom: 0;
  }
}

/* line 38, ../_sass/_components/_typography.scss */
.large,
h3 {
  font-size: 20px;
  font-weight: 300;
  line-height: 1.3000em;
  /* 26px */
  padding-top: 1.3000em;
  padding-bottom: 0;
}
@media only screen and (min-width: 800px) {
  /* line 38, ../_sass/_components/_typography.scss */
  .large,
  h3 {
    font-family: "Roboto Condensed", Helvetica, sans-serif;
    font-size: 26px;
    font-weight: 300;
    line-height: 1.0000em;
    /* 26px */
    padding-top: 1.0000em;
    padding-bottom: 0;
  }
}

/* line 42, ../_sass/_components/_typography.scss */
.xlarge,
h2 {
  font-family: "Roboto Condensed", Helvetica, sans-serif;
  font-size: 26px;
  font-weight: 300;
  line-height: 1.0000em;
  /* 26px */
  padding-top: 1.0000em;
  padding-bottom: 0;
}
@media only screen and (min-width: 800px) {
  /* line 42, ../_sass/_components/_typography.scss */
  .xlarge,
  h2 {
    font-family: "Roboto Condensed", Helvetica, sans-serif;
    font-size: 42px;
    font-weight: 300;
    line-height: 1.2381em;
    /* 52px */
    padding-top: 0.6190em;
    padding-bottom: 0;
  }
}

/* line 47, ../_sass/_components/_typography.scss */
.xxlarge,
h1 {
  font-family: "Roboto Condensed", Helvetica, sans-serif;
  font-size: 42px;
  font-weight: 300;
  line-height: 1.2381em;
  /* 52px */
  padding-top: 0.6190em;
  padding-bottom: 0;
}
@media only screen and (min-width: 800px) {
  /* line 47, ../_sass/_components/_typography.scss */
  .xxlarge,
  h1 {
    font-family: "Roboto Condensed", Helvetica, sans-serif;
    font-size: 68px;
    font-weight: 300;
    line-height: 1.1471em;
    /* 78px */
    padding-top: 0.3824em;
    padding-bottom: 0;
  }
}

/* line 51, ../_sass/_components/_typography.scss */
.huge {
  font-family: "Roboto Condensed", Helvetica, sans-serif;
  font-size: 68px;
  font-weight: 300;
  line-height: 1.1471em;
  /* 78px */
  padding-top: 0.3824em;
  padding-bottom: 0;
}
@media only screen and (min-width: 800px) {
  /* line 51, ../_sass/_components/_typography.scss */
  .huge {
    font-family: "Roboto Condensed", Helvetica, sans-serif;
    font-size: 110px;
    font-weight: 300;
    line-height: 1.19em;
    /* 130px */
    padding-top: 0.2364em;
    padding-bottom: 0;
  }
}

/* line 56, ../_sass/_components/_typography.scss */
li > p {
  padding-top: 0;
}

/**
*
* Button
*
* Google Web Essentials
*
* R/GA 2014
* @author Pedro Duarte
* @author Antoine Grelard
*
**/
/* line 13, ../_sass/_components/_button.scss */
.button, .button--primary, .button--secondary, .button--secondary-variation {
  display: inline-block;
  padding: 12px 32px;
  margin-bottom: 13px;
  margin-top: 13px;
  min-height: 26px;
  text-align: center;
  font-weight: 600;
  text-decoration: none;
}
/* line 25, ../_sass/_components/_button.scss */
.button:hover, .button--primary:hover, .button--secondary:hover, .button--secondary-variation:hover {
  background: #4d4d4d;
  color: #ffffff;
  border: 1px solid #4d4d4d;
  text-decoration: none;
}

/* line 44, ../_sass/_components/_button.scss */
.button--primary {
  background: #4285f4;
  color: white;
  border: 1px solid #1266f1;
}

/* line 49, ../_sass/_components/_button.scss */
.button--secondary {
  background: #fafafa;
  color: #cb4437;
  border: 1px solid #e1e1e1;
}

/* line 54, ../_sass/_components/_button.scss */
.button--secondary-variation {
  background: #fafafa;
  color: #cb4437;
  border: 1px solid #e1e1e1;
  border-color: transparent;
}

/* line 59, ../_sass/_components/_button.scss */
.styleguide__inverted-block {
  background: #e8e8e8;
  padding: 0 13px;
}

/**
*
* List
*
* Google Web Essentials
*
* R/GA 2014
* @author Pedro Duarte
* @author Antoine Grelard
*
**/
/* line 26, ../_sass/_components/_list.scss */
ul,
ol {
  padding-left: 0;
  list-style: none;
  margin: 0;
}

/* line 32, ../_sass/_components/_list.scss */
li {
  position: relative;
  padding-left: 16px;
}
/* line 14, ../_sass/_components/_list.scss */
li:before {
  content: "#";
  display: block;
  font-family: "Roboto Condensed", Helvetica, sans-serif;
  font-weight: 400;
  position: absolute;
  top: 0;
  left: 0;
}

/* line 14, ../_sass/_components/_list.scss */
.list__item:before {
  content: ">";
  display: block;
  font-family: "Roboto Condensed", Helvetica, sans-serif;
  font-weight: 400;
  position: absolute;
  top: 0;
  left: 0;
}

/* line 42, ../_sass/_components/_list.scss */
.main-nav__item:before {
  display: none;
}

/**
*
* Link
*
* Google Web Essentials
*
* R/GA 2014
* @author Pedro Duarte
* @author Antoine Grelard
*
**/
/* line 13, ../_sass/_components/_link.scss */
a {
  color: #4f80f2;
  text-decoration: none;
}

/* line 18, ../_sass/_components/_link.scss */
a:hover {
  text-decoration: underline;
}

/* line 41, ../_sass/_components/_link.scss */
.cta--primary {
  color: #4f80f2;
  font-weight: 600;
  display: inline-block;
}
/* line 28, ../_sass/_components/_link.scss */
.cta--primary:hover {
  color: #404040;
}
/* line 33, ../_sass/_components/_link.scss */
.cta--primary:before {
  content: ">";
  display: inline-block;
  padding-right: 16px;
}

/* line 45, ../_sass/_components/_link.scss */
.cta--secondary {
  color: #4f80f2;
  font-weight: 600;
  display: inline-block;
}
/* line 28, ../_sass/_components/_link.scss */
.cta--secondary:hover {
  color: #404040;
}

/**
*
* Breadcrumb
*
* Google Web Essentials
*
* R/GA 2014
* @author Pedro Duarte
* @author Antoine Grelard
*
**/
/* line 13, ../_sass/_components/_breadcrumb.scss */
.breadcrumbs {
  position: relative;
  z-index: 1;
}

/* line 18, ../_sass/_components/_breadcrumb.scss */
.breadcrumbs p {
  font-size: 13px;
  line-height: 2.0000em;
  /* 26px */
  padding-top: 2.0000em;
  padding-bottom: 0;
}

/* line 22, ../_sass/_components/_breadcrumb.scss */
.breadcrumbs__link {
  font-size: 13px;
  line-height: 2.0000em;
  /* 26px */
  padding-top: 2.0000em;
  padding-bottom: 0;
  color: black;
  font-weight: 600;
}

/**
*
* subsection__title
*
* Google Web Essentials
*
* R/GA 2014
* @author Pedro Duarte
* @author Antoine Grelard
*
**/
/* line 13, ../_sass/_components/_subsection-title.scss */
.subsection-title {
  color: #404040;
  margin-top: 52px;
}

/* line 18, ../_sass/_components/_subsection-title.scss */
.subsection-number {
  font-size: 16px;
  line-height: 1.6250em;
  /* 26px */
  padding-top: 1.6250em;
  padding-bottom: 0;
  padding-top: 0;
  display: block;
}

/**
*
* Column list
*
* Google Web Essentials
*
* R/GA 2014
* @author Pedro Duarte
* @author Antoine Grelard
*
**/
@media only screen and (min-width: 620px) {
  /* line 13, ../_sass/_components/_column-list.scss */
  .columns-list-wrapper {
    margin-right: 30.3%;
  }
}
@media only screen and (min-width: 800px) {
  /* line 13, ../_sass/_components/_column-list.scss */
  .columns-list-wrapper {
    margin-right: 22.2%;
  }
}

/* line 22, ../_sass/_components/_column-list.scss */
.list--columns {
  border-bottom: 1px solid #ccc;
  padding-bottom: 25px;
  counter-reset: list;
}
@media only screen and (min-width: 620px) {
  /* line 22, ../_sass/_components/_column-list.scss */
  .list--columns {
    -webkit-column-count: 2;
    -moz-column-count: 2;
    -ms-column-count: 2;
    column-count: 2;
    -webkit-column-rule: 0 none transparent;
    -moz-column-rule: 0 none transparent;
    -ms-column-rule: 0 none transparent;
    column-rule: 0 none transparent;
    -webkit-column-gap: 0;
    -moz-column-gap: 0;
    -ms-column-gap: 0;
    column-gap: 0;
  }
}
@media only screen and (min-width: 800px) {
  /* line 22, ../_sass/_components/_column-list.scss */
  .list--columns {
    -webkit-column-count: 3;
    -moz-column-count: 3;
    -ms-column-count: 3;
    column-count: 3;
  }
}

/* line 38, ../_sass/_components/_column-list.scss */
.columns-list-item {
  padding-left: 0;
}
/* line 40, ../_sass/_components/_column-list.scss */
.columns-list-item:before {
  display: none;
}
/* line 44, ../_sass/_components/_column-list.scss */
.columns-list-item a {
  display: block;
  font-size: 13px;
  line-height: 2.0000em;
  /* 26px */
  padding-top: 2.0000em;
  padding-bottom: 0;
  padding: 0;
}
/* line 48, ../_sass/_components/_column-list.scss */
.columns-list-item a:before {
  counter-increment: list;
  content: "#0" counter(list);
  color: #4f80f2;
  font-weight: 600;
  display: inline-block;
  margin-right: 16px;
}

/**
*
* Styleguide
*
* Google Web Essentials
*
* R/GA 2014
* @author Pedro Duarte
* @author Antoine Grelard
*
**/
/* line 15, ../_sass/_pages/_styleguide.scss */
.page--styleguide .styleguide__module-title {
  margin-bottom: 26px;
}
/* line 19, ../_sass/_pages/_styleguide.scss */
.page--styleguide section {
  margin-bottom: 52px;
  border-bottom: 1px solid #ccc;
  padding-bottom: 77px;
}

/**
*
* Helper
*
* Google Web Essentials
*
* R/GA 2014
* @author Pedro Duarte
* @author Antoine Grelard
*
**/
/* line 16, ../_sass/_helper.scss */
.clear:before, .clear:after {
  content: "";
  display: table;
}
/* line 20, ../_sass/_helper.scss */
.clear:after {
  clear: both;
}<|MERGE_RESOLUTION|>--- conflicted
+++ resolved
@@ -468,11 +468,7 @@
   color: #4d4d4d;
   position: relative;
 }
-<<<<<<< HEAD
-/* line 153, ../_sass/_utils.scss */
-=======
 /* line 154, ../_sass/_utils.scss */
->>>>>>> 59e11b4b
 body:after {
   content: "";
   position: absolute;
@@ -494,11 +490,7 @@
   -ms-background-size: 100% 26px;
   background-size: 100% 26px;
 }
-<<<<<<< HEAD
-/* line 174, ../_sass/_utils.scss */
-=======
 /* line 175, ../_sass/_utils.scss */
->>>>>>> 59e11b4b
 body.debug:after {
   display: block;
   pointer-events: none;
@@ -1069,11 +1061,7 @@
   }
 }
 @media only screen and (min-width: 620px) and (min-width: 800px) {
-<<<<<<< HEAD
-  /* line 124, ../_sass/_main-navigation.scss */
-=======
   /* line 128, ../_sass/_main-navigation.scss */
->>>>>>> 59e11b4b
   .main-nav__list--child .main-nav__link--child {
     font-family: "Roboto Condensed", Helvetica, sans-serif;
     font-size: 26px;
@@ -1127,11 +1115,7 @@
   }
 }
 @media only screen and (min-width: 620px) and (min-width: 800px) {
-<<<<<<< HEAD
-  /* line 149, ../_sass/_main-navigation.scss */
-=======
   /* line 154, ../_sass/_main-navigation.scss */
->>>>>>> 59e11b4b
   .main-nav__secondary-content {
     padding-left: 4.4%;
     padding-right: 4.4%;
@@ -1463,11 +1447,7 @@
   font-family: "Roboto Condensed", Helvetica, sans-serif;
 }
 @media only screen and (min-width: 800px) {
-<<<<<<< HEAD
-  /* line 130, ../_sass/_modules/_highlight.scss */
-=======
   /* line 131, ../_sass/_modules/_highlight.scss */
->>>>>>> 59e11b4b
   .highlight-module__cta {
     font-size: 20px;
     font-weight: 300;
