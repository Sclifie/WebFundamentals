<<<<<<< HEAD
<div class="highlight-module {% if include.position %} highlight-module--{{ include.position }} {% endif %} {% if include.type %} highlight-module--{{ include.type }} {% endif %}  {% if include.priority %} highlight-module--{{ include.priority }} {% endif %}">
  <div class="highlight-module__container" data-character="{{ include.character }}">
=======
  </div>
</div>

<div class="highlight {% if include.position %} highlight--{{ include.position }} {% endif %} {% if include.type %} highlight--{{ include.type }} {% endif %}  {% if include.priority %} highlight--{{ include.priority }} {% endif %}">
  <div class="highlight__container" data-character="{{ include.character }}">
>>>>>>> b6aef7d4
    <div class="g-wide--push-1 g-wide--pull-1 {% if include.position == 'left' %} g-medium--push-1 {% else %} g-medium--pull-1 {% endif %}">
      <h1 class="highlight-module__title"> {{ include.title }}</h1>

      {% if include.text %}
        <p class="highlight-module__text"> {{ include.text }} </p>
      {% endif %}

      {% if include.list %}
        <ul class="highlight-module__list">
        {% for item in include.list %}
          <li>{{ item }}</li>
        {% endfor %}
        </ul>
      {% endif %}

    </div>
  </div>
</div>

<div class="content">
  <div class="container" markdown="1"><|MERGE_RESOLUTION|>--- conflicted
+++ resolved
@@ -1,13 +1,8 @@
-<<<<<<< HEAD
-<div class="highlight-module {% if include.position %} highlight-module--{{ include.position }} {% endif %} {% if include.type %} highlight-module--{{ include.type }} {% endif %}  {% if include.priority %} highlight-module--{{ include.priority }} {% endif %}">
-  <div class="highlight-module__container" data-character="{{ include.character }}">
-=======
   </div>
 </div>
 
-<div class="highlight {% if include.position %} highlight--{{ include.position }} {% endif %} {% if include.type %} highlight--{{ include.type }} {% endif %}  {% if include.priority %} highlight--{{ include.priority }} {% endif %}">
-  <div class="highlight__container" data-character="{{ include.character }}">
->>>>>>> b6aef7d4
+<div class="highlight-module {% if include.position %} highlight-module--{{ include.position }} {% endif %} {% if include.type %} highlight-module--{{ include.type }} {% endif %}  {% if include.priority %} highlight-module--{{ include.priority }} {% endif %}">
+  <div class="highlight-module__container" data-character="{{ include.character }}">
     <div class="g-wide--push-1 g-wide--pull-1 {% if include.position == 'left' %} g-medium--push-1 {% else %} g-medium--pull-1 {% endif %}">
       <h1 class="highlight-module__title"> {{ include.title }}</h1>
 
