--- conflicted
+++ resolved
@@ -3,7 +3,7 @@
   <ul class="main-nav__list clear">
   {% for section in page.content.toc %}
     <li class="main-nav__item {% if section.logo %} main-nav__item--logo {% endif %}">
-      <a class="main-nav__link" href="{{site.baseurl}}/{{ section.path }}" title="{{ section.title }}">
+      <a class="main-nav__link" href="{{site.baseurl}}{{ section.path }}" title="{{ section.title }}">
         {{ section.title }}
       </a>
 
@@ -12,14 +12,13 @@
         <div class="main-nav__secondary-nav">
 
           <div class="main-nav__secondary-content">
-<<<<<<< HEAD
             <a href="#" class="cta--secondary main-nav__link main-nav__link--child main-nav__link--explore">Explore The Essentials</a>
 
             <div class="clear">
               <ul class="main-nav__list--child g-medium--2 g-wide--2">
                 {% for subsection in section.section %}
                   <li class="main-nav__item--child">
-                    <a class="main-nav__link main-nav__link--child" href="{{ subsection.path }}">{{ subsection.title }}</a>
+                    <a class="main-nav__link main-nav__link--child" href="{{site.baseurl}}{{ subsection.path }}">{{ subsection.title }}</a>
                   </li>
                 {% endfor %}
               </ul>
@@ -30,17 +29,6 @@
                 <a href="#" class="cta--secondary main-nav__featured-cta">View</a>
               </div>
             </div>
-=======
-            <a href="#" class="main-nav__link main-nav__link--child main-nav__link--explore">Explore The Essentials</a>
-
-            <ul class="main-nav__list--child">
-              {% for subsection in section.section %}
-                <li class="main-nav__item--child">
-                  <a class="main-nav__link main-nav__link--child" href="{{site.baseurl}}/{{ subsection.path }}">{{ subsection.title }}</a>
-                </li>
-              {% endfor %}
-            </ul>
->>>>>>> de0e0874
           </div>
         </div>
 
