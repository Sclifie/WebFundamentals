--- conflicted
+++ resolved
@@ -12,11 +12,7 @@
         <div class="main-nav__secondary-nav">
 
           <div class="main-nav__secondary-content">
-<<<<<<< HEAD
-            <a href="{{site.baseurl}}the-essentials/index.html" class="main-nav__link main-nav__link--child main-nav__link--explore">Explore The Documentation</a>
-=======
             <a href="{{site.baseurl}}{{ section.path }}" class="main-nav__link main-nav__link--child main-nav__link--explore">Explore The Documentation</a>
->>>>>>> 4fc23fd7
 
             <div class="clear">
               <ul class="main-nav__list--child g-medium--2 g-wide--2">
