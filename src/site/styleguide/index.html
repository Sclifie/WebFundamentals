--- conflicted
+++ resolved
@@ -14,21 +14,27 @@
 
   <section>
 
-<<<<<<< HEAD
+
     <section class="clear demo">
-      <div class="medium-1 large-1"></div>
-      <div class="medium-1 large-1"></div>
-      <div class="medium-1 large-1 medium-last"></div>
-      <div class="medium-1 large-1 large-last"></div>
-=======
-    <section class="clear">
-      <div class="medium-half large-1"></div>
-      <div class="medium-half medium-last large-1"></div>
-      <div class="medium-half large-1"></div>
-      <div class="medium-half medium-last large-1 large-last"></div>
->>>>>>> 10459d84
+      <div class="medium-half wide-1"></div>
+      <div class="medium-half medium-last wide-1"></div>
+      <div class="medium-half wide-1"></div>
+      <div class="medium-half medium-last wide-1 wide-last"></div>
     </section>
 
+    <section class="clear demo">
+      <div class="medium-1 medium-push-2 medium-last wide-1 wide-push-3 wide-last"></div>
+    </section>
+
+    <section class="clear demo">
+      <div class="medium-full wide-3 wide-push-1 wide-last"></div>
+    </section>
+
+    <section class="clear demo">
+      <div class="medium-full wide-full"></div>
+    </section>
+
+    <h4>Consistent grid classes</h4>
     <section class="clear demo">
       <div class="third"></div>
       <div class="third"></div>
@@ -39,18 +45,6 @@
     <section class="clear demo">
       <div class="half"></div>
       <div class="half last"></div>
-    </section>
-
-    <section class="clear">
-      <div class="medium-1 large-1 medium-push-2 large-push-3 large-last medium-last"></div>
-    </section>
-
-    <section class="clear">
-      <div class="large-3 large-push-1 large-last medium-full"></div>
-    </section>
-
-    <section class="clear">
-      <div class="medium-full large-full"></div>
     </section>
 
     <h1>Styleguide</h1>
@@ -92,7 +86,7 @@
   <section class="clear">
     <h2>Using grids</h2>
 
-    <p class="large-3"><strong>This spans 3 columns on large viewports</strong>. Lorem ipsum dolor sit amet, consectetur adipisicing elit. Maiores, velit, placeat sequi fuga expedita doloremque incidunt animi dolores et rerum sunt obcaecati a quos iure dolor fugiat cumque pariatur nesciunt?</p>
+    <p class="wide-3"><strong>This spans 3 columns on large viewports</strong>. Lorem ipsum dolor sit amet, consectetur adipisicing elit. Maiores, velit, placeat sequi fuga expedita doloremque incidunt animi dolores et rerum sunt obcaecati a quos iure dolor fugiat cumque pariatur nesciunt?</p>
 
   </section>
 
