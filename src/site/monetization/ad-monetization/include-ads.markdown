---
layout: article
title: "Include AdSense Ads on Your Site"
description: "Follow the steps in this guide to learn how to include ads in your site. Create an AdSense account, create ad units, place the units in your site, configure payment settings, and get paid."
introduction: "Follow the steps in this guide to learn how to include ads in your site. Create an AdSense account, create ad units, place the units in your site, configure payment settings, and get paid."
article:
  written_on: 2014-07-17
  updated_on: 2014-07-17
  order: 2
id: include-ads
collection: ad-monetization
key-takeaways:
  tldr: 
    - To create an AdSense account, you must be 18, have a Google Account, and address.
    - Your website must be live before submitting an application, and the website content must comply with Adsense policies.
    - Create responsive ad units to ensure that your ads fit, no matter what device a user views them on.
    - Verify payment settings and wait for the money to start rolling in.
notes:
  crawler:
    - Make sure you're not blocking the AdSense crawler from accessing your site (see <a href="https://support.google.com/adsense/answer/10532?hl=en">this help topic</a>). 
  body:
    - Paste all ad code within the body tag; otherwise the ads won't work.
  smarttag:
    - The <code>data-ad-client</code> and <code>data-ad-slot</code> will be unique for each ad you generate.
    - The <code>data-ad-format=auto</code> tag in the generated ad code enables the smart sizing behavior for the responsive ad unit.
---

{% wrap content %}
<style type="text/css">
  img.center {
    display: block;
    margin-left: auto;
    margin-right: auto;
  }
</style>

{% include modules/toc.liquid %}

{% include modules/takeaway.liquid list=page.key-takeaways.tldr %}

## Build sample page with ads

In this walk-through,
you'll build a simple page that includes responsive ads
using Google AdSense and the Web Starter Kit:

<img src="images/ads_sample.png" class="center" alt="Sample website with ads on desktop and mobile">

If you're unfamiliar with the Web Start Kit,
refer to the
[Set Up Web Starter Kit]({{site.baseurl}}/tools/setup/setup_kit.html) documentation.

In order to include ads in your site and get paid,
you'll need to follow these simple steps:

1. Create an AdSense account.
2. Create ad units.
3. Place ad units on a page.
4. Configure payment settings.

## Create an AdSense account
In order to serve ads on your site, you'll need an active AdSense account. If
you don't already have one, you'll need to [create one](https://www.google.com/adsense/) and agree to the
AdSense terms of service.  When you create your account, you'll need to verify:

* You are at least 18 years old and have a verified Google Account.
* You own a live website or other online content that complies with
[Google AdSense program policies](https://support.google.com/adsense/answer/48182);
ads are hosted on this site.
* You have a postal address and a mailing address associated with your bank account
so you can receive payments.

<<<<<<< HEAD
If you don't already have an account, you can create one at 
<a href="https://www.google.com/adsense">www.google.com/adsense</a>.
Use this same site to manage your ads once your application's been approved.
=======
>>>>>>> ded8c7ed

## Create ad units

An ad unit is a set of ads that are displayed on your page as a result of 
JavaScript you add to your page.  You have three options for sizing your ad
units:

* **[Responsive (Recommended)](https://support.google.com/adsense/answer/3213689?hl=en&ref_topic=3641113)**. 
* [Pre-defined](https://support.google.com/adsense/answer/6002621?hl=en&ref_topic=1307421).
* [Custom-sized](https://support.google.com/adsense/answer/3289364?hl=en&ref_topic=3640746).


You are building a responsive site; use respoonsive ad units. Responsive ads 
automatically resize based on the size of the device and the width of the 
parent container.  Responsive work in line with your responsive layout, ensuring
your site looks great on any device.

If you don't use responsive ad units, you will have to write a lot more code 
to control how ads appear based on a user's device. Even if you must specify 
the exact size of your ad units, use responsive ad units in 
[advanced mode]({{site.baseurl}}/monetization/ad-monetization/customize-ads.html#what-if-responsive-sizing-isnt-enough).

### To create a responsive ad unit

1. Visit the [My ads tab](https://www.google.com/adsense/app#myads-springboard).
2. Click <strong>+New ad unit</strong>.
3. Give your ad unit a unique name. This name appears in the ad code that's
pasted into your site, so be descriptive.
4. Select <strong>Responsive</strong> from the Ad size drop-down.
5. Select <strong>Text & display ads</strong> from the Ad type drop-down.
6. Click <strong>Save and get code</strong>.
7. In the <strong>Ad code</strong> box that appears, select the 
<strong>Smart sizing (recommended)</strong> option from the Mode drop-down. 
This is the recommended mode and doesn’t require you to make any changes to
your ad code.

After creating your ad unit, AdSense provide a snippet of code to include 
on your site, similar to the code below:

{% highlight html %}
<script async src="//pagead2.googlesyndication.com/pagead/js/adsbygoogle.js"></script>
<!-- Top ad in web starter kit sample -->
<ins class="adsbygoogle"
  style="display:block"
  data-ad-client="XX-XXX-XXXXXXXXXXXXXXXX"
  data-ad-slot="XXXXXXXXXX"
  data-ad-format="auto"></ins>
<script>
  (adsbygoogle = window.adsbygoogle || []).push({});
</script>
{% endhighlight %}


{% include modules/remember.liquid title="Note" list=page.notes.smarttag %}

## Include ad units in your site

To include the ad on the page, we need to paste the provided AdSense snippet
into our markup.  If you want to include multiple ads, you can either 
re-use the same ad unit, or create multiple ad units.

1. Open the `index.html` in the `app` folder.
2. Paste the provided snippet into the `main` tag.
3. Save the file and try viewing it in your browser, then try opening it on a 
mobile device or via the Chrome emulator.

{% include modules/remember.liquid title="Remember" list=page.notes.body %}

<img src=""><br>
[Try it](/web/fundamentals/resources/samples/monetization/ad-monetization/)


## Configure payment settings

Wondering when your AdSense payment will arrive? Trying to figure out whether
you'll be paid this month or next month? Be sure you've completed all of
the steps below:

<<<<<<< HEAD
1. Go to your [payee profile](https://www.google.com/adsense/app#payments3/h=BILLING_PROFILE)
and select <strong>Submit tax information</strong>.
Follow the guided steps to submit the appropriate tax forms and requirements. 
2. Confirm the payee name and address. If you need to correct any information,
follow [these instructions](https://support.google.com/adsense/answer/2498454?ctx=billing&rd=1).
3. Select your form of payment on the
[Payment settings page](https://www.google.com/adsense/app#payments3/h=ACCOUNT_SETTINGS).
4. Enter your [personal identification number (PIN)](https://support.google.com/adsense/answer/157667),
once you receive it.
This PIN verifies the accuracy of your account information.
5. If your current balance reaches the [payment threshold](https://support.google.com/adsense/answer/1709871#p)
by the end of the month, a 21-day payment processing period begins.
After the processing period ends, you will receive a payment. 
=======
1. Verify you've provided any required tax information in the [payee profile](https://www.google.com/adsense/app#payments3/h=BILLING_PROFILE). 
2. Confirm your payee name and address are correct.
3. Select your form of payment on the [Payment settings page](https://www.google.com/adsense/app#payments3/h=ACCOUNT_SETTINGS).
4. Enter your [personal identification number (PIN)](https://support.google.com/adsense/answer/157667). This PIN verifies the accuracy of your account information.
5. Check to see if your balance reaches the [payment threshold](https://support.google.com/adsense/answer/1709871). 

Refer to [Intro to AdSense payments](https://support.google.com/adsense/answer/1709858?ref_topic=1727160)
for any additional questions.
>>>>>>> ded8c7ed

{% endwrap %}<|MERGE_RESOLUTION|>--- conflicted
+++ resolved
@@ -69,13 +69,6 @@
 ads are hosted on this site.
 * You have a postal address and a mailing address associated with your bank account
 so you can receive payments.
-
-<<<<<<< HEAD
-If you don't already have an account, you can create one at 
-<a href="https://www.google.com/adsense">www.google.com/adsense</a>.
-Use this same site to manage your ads once your application's been approved.
-=======
->>>>>>> ded8c7ed
 
 ## Create ad units
 
@@ -154,21 +147,6 @@
 you'll be paid this month or next month? Be sure you've completed all of
 the steps below:
 
-<<<<<<< HEAD
-1. Go to your [payee profile](https://www.google.com/adsense/app#payments3/h=BILLING_PROFILE)
-and select <strong>Submit tax information</strong>.
-Follow the guided steps to submit the appropriate tax forms and requirements. 
-2. Confirm the payee name and address. If you need to correct any information,
-follow [these instructions](https://support.google.com/adsense/answer/2498454?ctx=billing&rd=1).
-3. Select your form of payment on the
-[Payment settings page](https://www.google.com/adsense/app#payments3/h=ACCOUNT_SETTINGS).
-4. Enter your [personal identification number (PIN)](https://support.google.com/adsense/answer/157667),
-once you receive it.
-This PIN verifies the accuracy of your account information.
-5. If your current balance reaches the [payment threshold](https://support.google.com/adsense/answer/1709871#p)
-by the end of the month, a 21-day payment processing period begins.
-After the processing period ends, you will receive a payment. 
-=======
 1. Verify you've provided any required tax information in the [payee profile](https://www.google.com/adsense/app#payments3/h=BILLING_PROFILE). 
 2. Confirm your payee name and address are correct.
 3. Select your form of payment on the [Payment settings page](https://www.google.com/adsense/app#payments3/h=ACCOUNT_SETTINGS).
@@ -177,6 +155,5 @@
 
 Refer to [Intro to AdSense payments](https://support.google.com/adsense/answer/1709858?ref_topic=1727160)
 for any additional questions.
->>>>>>> ded8c7ed
 
 {% endwrap %}