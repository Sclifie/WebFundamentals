{% if site.include_open_html %}
<!DOCTYPE html>
<html lang="en" class="no-js" itemscope itemtype="http://schema.org/Article">
  <head>
{% endif %}
    {% include head.liquid %}
  </head>

  <body class="{{ page.class }}">
    {% injectdata project _project.yaml %}
    {% injectdata content _book.yaml %}

    {% include google_header.html %}

    {% include header.liquid %}

    {{ content }}


    {% include footer.liquid %}

		{% include scripts.liquid %}
<<<<<<< HEAD
	</body>

=======
>>>>>>> 1c0d7f73
{% if site.include_open_html %}
  </body>
</html>
{% endif %}<|MERGE_RESOLUTION|>--- conflicted
+++ resolved
@@ -20,11 +20,10 @@
     {% include footer.liquid %}
 
 		{% include scripts.liquid %}
-<<<<<<< HEAD
+
 	</body>
 
-=======
->>>>>>> 1c0d7f73
+
 {% if site.include_open_html %}
   </body>
 </html>
