--- conflicted
+++ resolved
@@ -36,6 +36,22 @@
   twitter: ianbarber
   email: ianbarber@google.com
   description: "Ian is a DRE"
+
+cwdoh:
+  name:
+    given: Chang W.
+    family: Doh
+  org:
+    name: webapplications.kr
+    unit: Organizer
+  country: KR
+  role:
+    - translator
+  homepage: http://cwdoh.com
+  google: +ChangwookDoh
+  twitter: cwdoh
+  email: changwook.doh@gmail.com
+  description: "Chang is a mobile and HTML5 technologist"
 
 samdutton:
   name:
@@ -173,24 +189,4 @@
   google: +agektmr
   twitter: agektmr
   email: agektmr@google.com
-<<<<<<< HEAD
-  description: "Eiji is a Developer Advocate"
-=======
-  description: "Eiji is a Developer Advocate"
-
-cwdoh:
-  name:
-    given: Chang W.
-    family: Doh
-  org:
-    name: webapplications.kr
-    unit: Organizer
-  country: KR
-  role:
-    - translator
-  homepage: http://cwdoh.com
-  google: +ChangwookDoh
-  twitter: cwdoh
-  email: changwook.doh@gmail.com
-  description: "Chang is a mobile and HTML5 technologist"
->>>>>>> e980a037
+  description: "Eiji is a Developer Advocate"