---
layout: landing
title: "The Essentials"
description: ""
<<<<<<< HEAD
introduction: "Lorem ipsum dolor sit amet, consectetur adipisicing elit, sed do eiusmod tempor incididunt ut labore et dolore magna aliqua. Ut enim ad minim veniam, quis nostrud exercitation ullamco laboris nisi ut aliquip ex ea commodo consequat. Duis aute irure dolor in reprehenderit in voluptate velit esse cillum dolore eu fugiat nulla pariatur. Excepteur sint occaecat cupidatat non proident, sunt in culpa qui officia deserunt mollit anim id est laborum."
=======
id: the-essentials
>>>>>>> 11aeaf4a
---

<div class="guides-section">
  <header class="container">
      <h2 class="xlarge">Guides Section</h2>
      <p>Lorem ipsum dolor sit amet, consectetur adipiscing elit. Sed vitae varius augue, eu varius dolor.</p>
  </header>

<<<<<<< HEAD
  <ul class="guides-list container-medium">

    {% for guide in page.articles.the-essentials %}

    <li class="guides-list__item g--half {% cycle '', 'g--last' %}">
      <h3 class="xlarge"><a href="{{site.baseurl}}{{guide.url}}">{{guide.title}}</a></h3>
      <p>{{guide.description}}</p>
      <ol class="list--links list--reset">
        <li><a href="#">Layout basics</a></li>
        <li><a href="#">Basics layouts</a></li>
        <li><a href="#">Layout patterns</a></li>
      </ol>
    </li>

    {% endfor %}

  </ul>
</div>
=======
{% for guide in page.articles.the-essentials %}
{% class %}
### [{{guide.title}}]({{site.baseurl}}{{guide.url}})
{{guide.description}}

{% for article in page.articles[guide.id] %}
* [{{article.title}}]({{site.baseurl}}{{article.url}})
{% endfor %}

{% endclass %}
{% endfor %}
{% endwrap %}
>>>>>>> 11aeaf4a
<|MERGE_RESOLUTION|>--- conflicted
+++ resolved
@@ -2,11 +2,8 @@
 layout: landing
 title: "The Essentials"
 description: ""
-<<<<<<< HEAD
 introduction: "Lorem ipsum dolor sit amet, consectetur adipisicing elit, sed do eiusmod tempor incididunt ut labore et dolore magna aliqua. Ut enim ad minim veniam, quis nostrud exercitation ullamco laboris nisi ut aliquip ex ea commodo consequat. Duis aute irure dolor in reprehenderit in voluptate velit esse cillum dolore eu fugiat nulla pariatur. Excepteur sint occaecat cupidatat non proident, sunt in culpa qui officia deserunt mollit anim id est laborum."
-=======
 id: the-essentials
->>>>>>> 11aeaf4a
 ---
 
 <div class="guides-section">
@@ -15,7 +12,6 @@
       <p>Lorem ipsum dolor sit amet, consectetur adipiscing elit. Sed vitae varius augue, eu varius dolor.</p>
   </header>
 
-<<<<<<< HEAD
   <ul class="guides-list container-medium">
 
     {% for guide in page.articles.the-essentials %}
@@ -24,9 +20,9 @@
       <h3 class="xlarge"><a href="{{site.baseurl}}{{guide.url}}">{{guide.title}}</a></h3>
       <p>{{guide.description}}</p>
       <ol class="list--links list--reset">
-        <li><a href="#">Layout basics</a></li>
-        <li><a href="#">Basics layouts</a></li>
-        <li><a href="#">Layout patterns</a></li>
+      {% for article in page.articles[guide.id] %}
+        <li><a href="{{site.baseurl}}{{article.url}}">{{article.title}}</a></li>
+      {% endfor %}
       </ol>
     </li>
 
@@ -34,17 +30,3 @@
 
   </ul>
 </div>
-=======
-{% for guide in page.articles.the-essentials %}
-{% class %}
-### [{{guide.title}}]({{site.baseurl}}{{guide.url}})
-{{guide.description}}
-
-{% for article in page.articles[guide.id] %}
-* [{{article.title}}]({{site.baseurl}}{{article.url}})
-{% endfor %}
-
-{% endclass %}
-{% endfor %}
-{% endwrap %}
->>>>>>> 11aeaf4a
