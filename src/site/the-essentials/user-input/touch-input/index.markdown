--- conflicted
+++ resolved
@@ -1,13 +1,13 @@
 ---
 layout: article
 title: "Add Touch to Your Site"
-description: "Adding touch responses to your site gives a great sense of 
-  responsiveness and polish, with minimal amount of effort. Then we have 
-  entirely new and custom interactions which you can add using touch events, 
+description: "Adding touch responses to your site gives a great sense of
+  responsiveness and polish, with minimal amount of effort. Then we have
+  entirely new and custom interactions which you can add using touch events,
   delighting your users."
-introduction: "Touchscreens are available on more and more devices, ranging 
-  from phones up to desktop screens. When your users choose to interact with 
-  your UI, your app should respond to their touch in intuitive and beautiful 
+introduction: "Touchscreens are available on more and more devices, ranging
+  from phones up to desktop screens. When your users choose to interact with
+  your UI, your app should respond to their touch in intuitive and beautiful
   ways."
 article:
   written_on: 2014-01-01
@@ -17,47 +17,43 @@
   gplusauthor: https://plus.google.com/+MattGaunt
 key-takeaways:
   add-states:
-    - Make your site feel snappy and responsive&colon; change the UI for each touch 
+    - Make your site feel snappy and responsive&colon; change the UI for each touch
       state.
-    - Don’t override a browser’s default responses to touch unless you are 
+    - Don’t override a browser’s default responses to touch unless you are
       implementing your own UI changes.
-    - Disable text selection on elements user’s will touch, unless there’s 
+    - Disable text selection on elements user’s will touch, unless there’s
       a good reason why users might need that text.
   touch-events:
     - For full device support, handle touch, mouse and MS Pointer Events.
     - Always bind start event listeners to the element itself.
-    - If you want the user to interact with one particular element, bind your 
-      move and end listeners to the document; ensure you unbind them from 
+    - If you want the user to interact with one particular element, bind your
+      move and end listeners to the document; ensure you unbind them from
       the document in the end listener.
-    - If you want to support multi-touch, either restrict move and end touch 
+    - If you want to support multi-touch, either restrict move and end touch
       events to the element itself or handle all the touches on an element.
 remember:
   disable-user-select:
-    - You should be cautious not to disable user selection if the 
-      information on the element may be useful to the user (phone number, 
+    - You should be cautious not to disable user selection if the
+      information on the element may be useful to the user (phone number,
       e-mail address, and so on).
   override-default:
     - Only override browser styles if you are implementing your own!
   touch-action:
-    - Using <code>touch-action&colon; pan-x</code> or 
-      <code>touch-action&colon; pan-y</code> are great for being explicit in 
-      your intention that a user should only ever scroll vertically or 
+    - Using <code>touch-action&colon; pan-x</code> or
+      <code>touch-action&colon; pan-y</code> are great for being explicit in
+      your intention that a user should only ever scroll vertically or
       horizontally on an element.
 collection: user-input
 ---
 
 {% wrap content%}
 
-<<<<<<< HEAD
-{% include modules/toc.liquid %}
-=======
 <!-- TODO[MATTGAUNT] add related items -->
 <!-- TODO[MATTGAUNT] add what's next -->
 <!-- TODO[MATTGAUNT] update necessary images -->
 
 * Table of Contents
 {:toc}
->>>>>>> b27063e7
 
 ## Add touch states
 
@@ -72,17 +68,17 @@
 
 ### Use pseudo classes to change UI for each touch state
 
-Have you ever touched or clicked an element on a web page and questioned 
-whether the site actually detected you? 
-
-The fastest way to support touch is to change the UI in response to a DOM 
-element’s change in state.  For example, a simple color change not only 
-helps people know that their action has been acknowledged, it makes your 
-site feel snappy and responsive. 
-
-DOM elements can be in default, focus, hover, and active states. To change 
-our UI for each of these states, we need to apply styles to the following 
-pseudo classes `:hover`, `:focus` and `:active` as shown below: 
+Have you ever touched or clicked an element on a web page and questioned
+whether the site actually detected you?
+
+The fastest way to support touch is to change the UI in response to a DOM
+element’s change in state.  For example, a simple color change not only
+helps people know that their action has been acknowledged, it makes your
+site feel snappy and responsive.
+
+DOM elements can be in default, focus, hover, and active states. To change
+our UI for each of these states, we need to apply styles to the following
+pseudo classes `:hover`, `:focus` and `:active` as shown below:
 
 {% include_code _code/states-example.html btnstates css %}
 
@@ -92,17 +88,17 @@
 
 ### Override default browser styles for touch states
 
-Different browsers have implemented their own styles in response to user’s 
-touch. When you implement your own styles, you should also override these 
+Different browsers have implemented their own styles in response to user’s
+touch. When you implement your own styles, you should also override these
 browser styles.
 
 {% include modules/remember.liquid title="Remember" list=page.remember.override-default %}
 
 #### Override FireFoxOS style in default state
 
-The Firefox `-moz-focus-inner` class includes an outline on touch elements. 
-You can remove this outline by setting the `border: 0`. Also, if you are 
-using a `<button>` element, you can set `background-image: none` to remove a 
+The Firefox `-moz-focus-inner` class includes an outline on touch elements.
+You can remove this outline by setting the `border: 0`. Also, if you are
+using a `<button>` element, you can set `background-image: none` to remove a
 gradient added by their default styles:
 
 {% include_code _code/states-example.html ff-specific css %}
@@ -110,15 +106,15 @@
 #### Override browser styles in active state
 
 When mobile devices first launched, a number of sites didn’t have styling for
-the active state. As a result, many browsers add a highlight color or style 
+the active state. As a result, many browsers add a highlight color or style
 change to elements when a user touches them.
 
-Safari and Chrome add a tap highlight color which can be prevented with the 
+Safari and Chrome add a tap highlight color which can be prevented with the
 `-webkit-tap-highlight-color` CSS property:
 
 {% include_code _code/states-example.html webkit-specific css %}
 
-Internet Explorer on Windows Phone has a similar behavior, but is suppressed 
+Internet Explorer on Windows Phone has a similar behavior, but is suppressed
 via a meta tag:
 
 {% highlight html %}
@@ -139,7 +135,7 @@
 
 Some mobile browsers will select text if the user long presses on the screen.
 This can result in a bad user experience if the user accidentally press down
-on a button for too long. You can prevent this from happening using the 
+on a button for too long. You can prevent this from happening using the
 `user-select` CSS property:
 
 {% highlight css %}
@@ -155,7 +151,7 @@
 
 ## Respond to touch input using events
 
-Depending on what you would like to do with touch, you’re likely to fall into 
+Depending on what you would like to do with touch, you’re likely to fall into
 one of two camps:
 
 - I want the user to interact with one particular element.
@@ -163,15 +159,15 @@
 
 There are trade offs to be had with both.
 
-If the user will only be able to interact with one element, you might want 
-all touch events to be given to that one element, as long as the gesture 
-initially started on the element itself. For example, moving a finger off 
+If the user will only be able to interact with one element, you might want
+all touch events to be given to that one element, as long as the gesture
+initially started on the element itself. For example, moving a finger off
 the swipable element can still control the element.
 
 ![Example GIF of touch on document](images/touch-document-level.gif)
 
-If, however, you expect users to interact with multiple elements at the same 
-time (using multi-touch), you should restrict the touch to the specific 
+If, however, you expect users to interact with multiple elements at the same
+time (using multi-touch), you should restrict the touch to the specific
 element.
 
 ![Example GIF of touch on element](images/touch-element-level.gif)
@@ -181,39 +177,39 @@
 ### Add event listeners
 
 Touch events are implemented on most mobile browsers apart from Windows Phone.
-The event names you need to implement are `touchstart`, `touchmove`, 
+The event names you need to implement are `touchstart`, `touchmove`,
 `touchend` and `touchcancel`.
 
-For Windows Phone devices, you need to support Pointer Events which are a 
-new set of events which merge mouse and touch events into one set of 
-callbacks. This is currently only supported in Internet Explorer 10+ with 
+For Windows Phone devices, you need to support Pointer Events which are a
+new set of events which merge mouse and touch events into one set of
+callbacks. This is currently only supported in Internet Explorer 10+ with
 the events `MSPointerDown`, `MSPointerMove`, and `MSPointerUp`.
 
-For some situations, you may find that you would like to support mouse 
-interaction as well; which you can do with the mouse events: 
-`mousedown`, `mousemove`, and `mouseup`. 
-
-Touch, mouse and MS Pointer Events are the building blocks for adding new 
-gestures into your application (see [Touch, mouse and MS Pointer events](#touch-mouse-and-ms-pointer-events)). 
-
-Include these events in the `addEventListener()` method, along with the 
-event’s callback function and a boolean. The boolean determines whether you 
-should catch the event before or after other elements have had the 
-opportunity to catch and interpret the events (`true` means we want the event 
+For some situations, you may find that you would like to support mouse
+interaction as well; which you can do with the mouse events:
+`mousedown`, `mousemove`, and `mouseup`.
+
+Touch, mouse and MS Pointer Events are the building blocks for adding new
+gestures into your application (see [Touch, mouse and MS Pointer events](#touch-mouse-and-ms-pointer-events)).
+
+Include these events in the `addEventListener()` method, along with the
+event’s callback function and a boolean. The boolean determines whether you
+should catch the event before or after other elements have had the
+opportunity to catch and interpret the events (`true` means we want the event
 before other elements):
 
 {% include_code _code/touch-demo-1.html addlisteners javascript %}
 
-This code first checks to see if Pointer Events are supported by testing for 
-`window.navigator.msPointerEnabled`. If they aren’t, we add listeners for 
+This code first checks to see if Pointer Events are supported by testing for
+`window.navigator.msPointerEnabled`. If they aren’t, we add listeners for
 touch and mouse events instead.
 
 ### Handle single-element interaction
 
-By adding the move and end event listeners only when the gesture has 
-started on the element itself, the browser can check if the touch is in a 
-region with a touch event listener and if it’s not, can handle it faster 
-than if the entire document had a touch listener causing the browser to call 
+By adding the move and end event listeners only when the gesture has
+started on the element itself, the browser can check if the touch is in a
+region with a touch event listener and if it’s not, can handle it faster
+than if the entire document had a touch listener causing the browser to call
 javascript and act accordingly:
 
 ![Illustrating Binding Touch Events to Document in touchstart](images/scroll-bottleneck.gif)
@@ -221,47 +217,47 @@
 The steps taken to implement this are:
 
 1. Add the start events listener to the element.
-1. Inside your touch start method, bind the move and end elements to the 
-   document. The reason for binding the move and end events to the 
-   document is so that we receive all events regardless of whether they 
-   occur on the original element or not. 
+1. Inside your touch start method, bind the move and end elements to the
+   document. The reason for binding the move and end events to the
+   document is so that we receive all events regardless of whether they
+   occur on the original element or not.
 1. Handle the move events.
 1. On the end event, remove the move and end listeners from the document.
 
-Below is a snippet of our `handleGestureStart` method which adds the move 
+Below is a snippet of our `handleGestureStart` method which adds the move
 and end events to the document:
 
 {% include_code _code/touch-demo-1.html handle-start-gesture javascript %}
 
-`handleGestureEnd` removes the events from the document when the gesture 
-has finished: 
+`handleGestureEnd` removes the events from the document when the gesture
+has finished:
 
 {% include_code _code/touch-demo-1.html handle-end-gesture javascript %}
 
-Mouse events follow this same pattern since it’s easy for a user to 
-accidentally move the mouse outside of the element, which results in the move 
-events no longer firing. By adding the move event to the document, we 
+Mouse events follow this same pattern since it’s easy for a user to
+accidentally move the mouse outside of the element, which results in the move
+events no longer firing. By adding the move event to the document, we
 overcome this and continue to get mouse move events.
 
-You can use the Show potential scroll bottlenecks feature in Chrome DevTools 
+You can use the Show potential scroll bottlenecks feature in Chrome DevTools
 to show how the touch events behave:
 
 [TODO: IMAGE SHOWING THIS - Dev Tools + Device]
 
 ### Handle multi-element interaction
 
-If you expect your users to use multiple elements at once, you can add the 
-move and end events listeners directly to the elements themselves. This 
-applies to touch only, for mouse interactions you should continue to apply 
+If you expect your users to use multiple elements at once, you can add the
+move and end events listeners directly to the elements themselves. This
+applies to touch only, for mouse interactions you should continue to apply
 the `mousemove` and `mouseup` listeners to the document.
 
-Since we only wish to track touches on a particular element, we can add the 
+Since we only wish to track touches on a particular element, we can add the
 move and end listeners for touch and pointer events to element straight away:
 
 {% include_code _code/touch-demo-2.html addlisteners javascript %}
 
-In our `handleGestureStart` and `handleGestureEnd` function, we add and 
-remove the mouse event listeners to the document, otherwise we carry on as 
+In our `handleGestureStart` and `handleGestureEnd` function, we add and
+remove the mouse event listeners to the document, otherwise we carry on as
 normal:
 
 {% include_code _code/touch-demo-2.html handle-gestures javascript %}
@@ -272,18 +268,18 @@
 
 ### Get and store touch event coordinates
 
-For any of the start and move events, you can easily extract `x` and `y` 
-from an event. 
-
-For example, the following code snippet first assumes the event is from a 
-mouse, extracting `screenX` and `screenY`. It then checks to see if pointer 
-events are supported, and if so, gets `clientX` and `clientY` from the event. 
-If it’s not, the code checks for `targetTouches` and extracts the first 
+For any of the start and move events, you can easily extract `x` and `y`
+from an event.
+
+For example, the following code snippet first assumes the event is from a
+mouse, extracting `screenX` and `screenY`. It then checks to see if pointer
+events are supported, and if so, gets `clientX` and `clientY` from the event.
+If it’s not, the code checks for `targetTouches` and extracts the first
 touch, if the variable exists:
 
 {%include_code _code/touch-demo-2.html extract-xy javascript %}
 
-Each touch event includes three lists containing touch data 
+Each touch event includes three lists containing touch data
 (see also [Touch lists](#touch-lists)):
 
 * `touches`: list of all current touches on the screen, regardless of DOM element they are on.
@@ -294,42 +290,42 @@
 
 ### Request animation frame
 
-Since the event callbacks are fired on the main thread, we want to run as 
-little code as possible in the callback to keep our frame rate high, 
-preventing jank. Use `requestAnimationFrame` to change the UI in response to 
+Since the event callbacks are fired on the main thread, we want to run as
+little code as possible in the callback to keep our frame rate high,
+preventing jank. Use `requestAnimationFrame` to change the UI in response to
 an event.
 
-A typical implementation is to save the `x` and `y` coordinates from the 
-start and move events and request an animation frame in the move event 
+A typical implementation is to save the `x` and `y` coordinates from the
+start and move events and request an animation frame in the move event
 callback.
 
 In our demo, we store the initial touch position in `handleGestureStart`:
 
 {% include_code _code/touch-demo-1.html handle-start-gesture javascript %}
 
-The `handleGestureMove` method stores the `y` position before requesting an 
-animation frame if we need to, passing in our `onAnimFrame` function as the 
+The `handleGestureMove` method stores the `y` position before requesting an
+animation frame if we need to, passing in our `onAnimFrame` function as the
 callback:
 
 {%include_code _code/touch-demo-2.html handle-move javascript %}
 
 ### Transform touch event coordinates
 
-It’s in the `onAnimFrame` function that we change our UI to move the 
-elements around. Initially we check to see if the gesture is still 
-on-going to determine whether we should still animate or not, if so we use 
-our initial and last y positions to calculate the new transform for our 
+It’s in the `onAnimFrame` function that we change our UI to move the
+elements around. Initially we check to see if the gesture is still
+on-going to determine whether we should still animate or not, if so we use
+our initial and last y positions to calculate the new transform for our
 element.
 
-Once we’ve set the transform, we set the `isAnimating` variable to `false` so 
+Once we’ve set the transform, we set the `isAnimating` variable to `false` so
 the next touch event will request a new animation frame.
 
 {%include_code _code/touch-demo-2.html on-anim-frame javascript %}
 
 ## Control scrolling using actions
 
-The CSS property `touch-action` allows you control scrolling behavior on 
-touch (see [Touch actions](#touch-actions)). In our examples, we 
+The CSS property `touch-action` allows you control scrolling behavior on
+touch (see [Touch actions](#touch-actions)). In our examples, we
 use `touch-action: none` to disable scrolling on touch:
 
 {%include_code _code/touch-demo-1.html touch-action-example css %}
@@ -338,7 +334,7 @@
 
 ## Reference
 
-The definitive touch events reference can be found here: 
+The definitive touch events reference can be found here:
 [w3 Touch Events](http://www.w3.org/TR/touch-events/).
 
 ### Pseudo classes for touch states
@@ -358,9 +354,9 @@
         <img alt="Button with Focus State" src="images/btn-focus-state.png">
       </td>
       <td>
-        When you tab through elements on a page, you are moving the focus 
-        from one element to the next. The focus state allows the user to 
-        know what element they are currently interacting with; also allows 
+        When you tab through elements on a page, you are moving the focus
+        from one element to the next. The focus state allows the user to
+        know what element they are currently interacting with; also allows
         users to navigate your UI easily using a keyboard.
       </td>
     </tr>
@@ -370,7 +366,7 @@
         <img alt="Button in Pressed State" src="images/btn-pressed-state.png">
       </td>
       <td>
-        This is the state an element has when it's being selected, for 
+        This is the state an element has when it's being selected, for
         example a user clicking or touching an element.
       </td>
     </tr>
@@ -378,8 +374,8 @@
       <td><code>:hover</code></td>
       <td>TODO:NEED IMAGE</td>
       <td>
-        This state is entered when a is cursor placed over an element. 
-        Changes in UI on hover are helpful to encourage users to interact 
+        This state is entered when a is cursor placed over an element.
+        Changes in UI on hover are helpful to encourage users to interact
         with elements.
       </td>
     </tr>
@@ -388,7 +384,7 @@
 
 ### Touch, mouse, and MS Pointer events
 
-These events are the building blocks for adding new gestures into your 
+These events are the building blocks for adding new gestures into your
 application:
 
 <table class="table">
@@ -406,18 +402,18 @@
         <code>MSPointerDown</code>
       </td>
       <td>
-        This is called when a finger first touches an element or when the 
+        This is called when a finger first touches an element or when the
         user clicks down on the mouse.
       </td>
     </tr>
     <tr>
       <td>
         <code>touchmove</code>,
-        <code>mousemove</code>, 
+        <code>mousemove</code>,
         <code>MSPointerMove</code>
       </td>
       <td>
-        This is called when the user moves their finger across the screen or 
+        This is called when the user moves their finger across the screen or
         drags with the mouse.
       </td>
     </tr>
@@ -428,7 +424,7 @@
         <code>MSPointerUp</code>
       </td>
       <td>
-        This is called when the user lifts their finger off of the screen 
+        This is called when the user lifts their finger off of the screen
         or releases the mouse.
       </td>
     </tr>
@@ -458,16 +454,16 @@
     <tr>
       <td><code>touches</code></td>
       <td>
-        List of all current touches on the screen, regardless of elements 
+        List of all current touches on the screen, regardless of elements
         being touched.
       </td>
     </tr>
     <tr>
       <td><code>targetTouches</code></td>
       <td>
-        List of touches that started on the element that is the target of 
+        List of touches that started on the element that is the target of
         the current event. For example, if you bind to a <code>&lt;button&gt;</code>,
-        you'll only get touches currently on that button. If you bind to the 
+        you'll only get touches currently on that button. If you bind to the
         document, you'll get all touches currently on the document.
       </td>
     </tr>
@@ -477,19 +473,19 @@
         List of touches which changed resulting in the event being fired:
         <ul>
           <li>
-            For the <code><a href="http://www.w3.org/TR/touch-events/#dfn-touchstart">touchstart</a></code> 
-            event-- list of the touch points that just became active with the 
-            current event. 
+            For the <code><a href="http://www.w3.org/TR/touch-events/#dfn-touchstart">touchstart</a></code>
+            event-- list of the touch points that just became active with the
+            current event.
           </li>
           <li>
             For the <code><a href="http://www.w3.org/TR/touch-events/#dfn-touchmove">touchmove</a></code>
-            event-- list of the touch points that have moved since the last 
+            event-- list of the touch points that have moved since the last
             event.
           </li>
           <li>
-            For the <code><a href="http://www.w3.org/TR/touch-events/#dfn-touchend">touchend</a></code> 
-            and <code><a href="http://www.w3.org/TR/touch-events/#dfn-touchcancel">touchcancel</a></code> 
-            events-- list of the touch points that have just been removed 
+            For the <code><a href="http://www.w3.org/TR/touch-events/#dfn-touchend">touchend</a></code>
+            and <code><a href="http://www.w3.org/TR/touch-events/#dfn-touchcancel">touchcancel</a></code>
+            events-- list of the touch points that have just been removed
             from the surface.
           </li>
         </ul>
@@ -500,7 +496,7 @@
 
 ### Touch actions
 
-Control scrolling behavior by setting the `touch-action` property to one of 
+Control scrolling behavior by setting the `touch-action` property to one of
 the following:
 
 <table class="table">
@@ -514,7 +510,7 @@
     <tr>
       <td><code>touch-action: auto</code></td>
       <td>
-        Scrolling works as normal, touching will scroll horizontally and 
+        Scrolling works as normal, touching will scroll horizontally and
         vertically if the browser allows it.
       </td>
     </tr>
