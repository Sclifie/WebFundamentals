--- conflicted
+++ resolved
@@ -5,15 +5,9 @@
 -->
 <svg xmlns="http://www.w3.org/2000/svg">
 <metadata>
-<<<<<<< HEAD
-Created by FontForge 20120731 at Thu May  1 15:03:12 2014
+Created by FontForge 20120731 at Thu May  1 15:10:05 2014
  By Andrew Hawkes
 Created by Andrew Hawkes with FontForge 2.0 (http://fontforge.sf.net)
-=======
-Created by FontForge 20120731 at Thu May  1 12:37:04 2014
- By Antoine Grelard
-Created by Antoine Grelard with FontForge 2.0 (http://fontforge.sf.net)
->>>>>>> 08232e51
 </metadata>
 <defs>
 <font id="icons" horiz-adv-x="512" >
