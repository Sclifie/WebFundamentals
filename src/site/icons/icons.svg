<?xml version="1.0" standalone="no"?>
<!DOCTYPE svg PUBLIC "-//W3C//DTD SVG 1.1//EN" "http://www.w3.org/Graphics/SVG/1.1/DTD/svg11.dtd" >
<svg xmlns="http://www.w3.org/2000/svg">
<metadata>
<<<<<<< HEAD
Created by FontForge 20120731 at Wed May  7 16:22:41 2014
=======
<<<<<<< HEAD
Created by FontForge 20120731 at Wed May  7 13:24:31 2014
 By Antoine Grelard
Created by Antoine Grelard with FontForge 2.0 (http://fontforge.sf.net)
=======
Created by FontForge 20120731 at Wed May  7 15:15:01 2014
>>>>>>> 1ea79aae
 By Pedro Duarte
Created by Pedro Duarte with FontForge 2.0 (http://fontforge.sf.net)
>>>>>>> 4fd12c0033080581b788e52f46f487228358a067
</metadata>
<defs>
<font id="icons" horiz-adv-x="512" >
  <font-face 
    font-family="icons"
    font-weight="500"
    font-stretch="normal"
    units-per-em="512"
    panose-1="2 0 6 3 0 0 0 0 0 0"
    ascent="448"
    descent="-64"
    bbox="-0.0208333 -64 512 448"
    underline-thickness="25"
    underline-position="-52"
    unicode-range="U+E001-E018"
  />
<missing-glyph horiz-adv-x="187" 
d="M17 0v341h136v-341h-136zM34 17h102v307h-102v-307z" />
    <glyph glyph-name=".notdef" horiz-adv-x="187" 
d="M17 0v341h136v-341h-136zM34 17h102v307h-102v-307z" />
    <glyph glyph-name=".null" horiz-adv-x="0" 
 />
    <glyph glyph-name="nonmarkingreturn" horiz-adv-x="170" 
 />
    <glyph glyph-name="uniE001" unicode="&#xe001;" 
d="M0 -64v512h512v-512h-512z" />
    <glyph glyph-name="uniE002" unicode="&#xe002;" 
d="M512 448v-154l-256 -204l-256 204v154l256 -205z" />
    <glyph glyph-name="uniE003" unicode="&#xe003;" horiz-adv-x="306" 
d="M0 448h104l202 -257l-202 -255h-104l201 255z" />
    <glyph glyph-name="uniE004" unicode="&#xe004;" horiz-adv-x="307" 
d="M159 192l148 -256h-159l-148 256l148 256h159z" />
    <glyph glyph-name="uniE005" unicode="&#xe005;" horiz-adv-x="307" 
d="M0 448h159l148 -256l-148 -256h-159l148 256z" />
    <glyph glyph-name="uniE006" unicode="&#xe006;" 
d="M256 294l-256 -204v153l256 205l256 -205v-153z" />
    <glyph glyph-name="uniE007" unicode="&#xe007;" 
d="M452 448l60 -60l-452 -452l-60 60zM60 448l452 -452l-60 -60l-452 452z" />
    <glyph glyph-name="uniE008" unicode="&#xe008;" 
d="M512 160l-77 -32q-4 -12 -7 -18l32 -76l-45 -45l-77 31q-12 -6 -18 -8l-32 -76h-64l-32 76q-15 5 -19 7l-75 -31l-45 45l30 76q-6 12 -8 19l-75 32v64l75 32q2 7 8 19l-31 75l45 45l76 -30q4 2 19 7l32 76h64l32 -76q12 -4 18 -7l76 31l45 -45l-31 -77q6 -12 8 -18
l76 -32v-64zM256 80q46 0 78.5 32.5t32.5 79.5t-32.5 79.5t-78.5 32.5t-79 -33t-33 -79t33 -79t79 -33z" />
    <glyph glyph-name="uniE009" unicode="&#xe009;" 
d="M0 192l256 256l256 -256l-256 -256z" />
    <glyph glyph-name="uniE00A" unicode="&#xe00a;" horiz-adv-x="116" 
d="M116 111h-116v337h116v-337zM116 -64h-116v93h116v-93z" />
    <glyph glyph-name="uniE00B" unicode="&#xe00b;" 
d="M219 6h-113l-106 186l106 186h113l-105 -186zM293 378h113l106 -186l-106 -186h-113l105 186z" />
    <glyph glyph-name="uniE00C" unicode="&#xe00c;" horiz-adv-x="392" 
d="M205 80h-57l-24 -144h-70l24 144h-78v65h89l15 92h-78v65h89l24 146h69l-23 -146h56l24 146h70l-24 -146h81v-65h-91l-16 -92h81v-65h-91l-24 -144h-70zM159 145h56l16 92h-57z" />
    <glyph glyph-name="uniE00D" unicode="&#xe00d;" 
d="M0 -23l116 291l233 -291h-349zM236 155l160 217l116 -395h-163zM140 349q0 58 58 58t58 -58t-58 -58t-58 58z" />
    <glyph glyph-name="uniE00E" unicode="&#xe00e;" horiz-adv-x="442" 
d="M0 448h442v-512h-442v512zM419 -41v466h-396v-466h396zM58 308v47h326v-47h-326zM58 204v46h326v-46h-326zM58 99v46h279v-46h-279z" />
    <glyph glyph-name="uniE00F" unicode="&#xe00f;" 
d="M0 372v76h512v-76h-512zM0 220v76h512v-76h-512zM0 69v76h512v-76h-512z" />
    <glyph glyph-name="uniE010" unicode="&#xe010;" 
d="M0 227h512v-70h-512v70z" />
    <glyph glyph-name="uniE011" unicode="&#xe011;" 
d="M36 156l-36 36l123 122l36 -36zM123 70l-123 122l36 36l123 -122zM476 228l36 -36l-123 -122l-36 36zM389 314l123 -122l-36 -36l-123 122zM33 204v-24h411v24h-411z" />
    <glyph glyph-name="uniE012" unicode="&#xe012;" 
d="M221 37q0 35 35 35t35 -35t-35 -35t-35 35zM402 258q-67 76 -169 76q-89 0 -156 -62q-66 -62 -71 -152h-6v3v3q0 106 75 181t181 75q110 0 185 -80zM237 42l26 -23l221 246l-26 24zM444 189l43 47q25 -51 25 -110v-2q0 -2 -0.5 -5t-0.5 -7l-53 20q-3 27 -14 57z" />
    <glyph glyph-name="uniE013" unicode="&#xe013;" 
d="M221 448h70v-512h-70v512zM0 227h512v-70h-512v70z" />
    <glyph glyph-name="uniE014" unicode="&#xe014;" horiz-adv-x="344" 
d="M100 76q0 48 17 73q18 26 61 56q24 16 37 36t13 49q0 28 -16 46q-15 17 -44 17q-22 0 -38 -14t-16 -42h-113l-1 2q-1 71 46 108q53 41 122 41q76 0 129 -46q47 -41 47 -112q0 -42 -26 -79q-24 -34 -65 -56q-22 -14 -30 -33q-7 -15 -7 -46h-116zM209 -64h-104v81h104v-81z
" />
    <glyph glyph-name="uniE015" unicode="&#xe015;" horiz-adv-x="372" 
d="M372 448l-200 -512h-172l201 512h171z" />
    <glyph glyph-name="uniE016" unicode="&#xe016;" 
d="M182 162l-182 52l36 108l177 -75l-13 201h119l-15 -205l172 73l36 -109l-183 -52l121 -152l-95 -67l-103 168l-101 -162l-96 64z" />
    <glyph glyph-name="uniE017" unicode="&#xe017;" 
d="M0 92l50 104l301 -145l-50 -104zM512 386l-211 -439l-105 50l212 439z" />
    <glyph glyph-name="uniE018" unicode="&#xe018;" 
d="M314 192q0 -24 -17 -41t-41 -17t-41 17t-17 41t17 41t41 17t41 -17t17 -41zM256 320q-53 0 -90.5 -37.5t-37.5 -90.5t37.5 -90.5t90.5 -37.5t90.5 37.5t37.5 90.5t-37.5 90.5t-90.5 37.5zM256 343q63 0 107 -44t44 -107t-44 -107t-107 -44t-107 44t-44 107t44 107t107 44
zM256 436q-101 0 -172.5 -71.5t-71.5 -172.5t71.5 -172.5t172.5 -71.5t172.5 71.5t71.5 172.5t-71.5 172.5t-172.5 71.5zM256 448q106 0 181 -75t75 -181t-75 -181t-181 -75t-181 75t-75 181t75 181t181 75z" />
  </font>
</defs></svg><|MERGE_RESOLUTION|>--- conflicted
+++ resolved
@@ -2,19 +2,9 @@
 <!DOCTYPE svg PUBLIC "-//W3C//DTD SVG 1.1//EN" "http://www.w3.org/Graphics/SVG/1.1/DTD/svg11.dtd" >
 <svg xmlns="http://www.w3.org/2000/svg">
 <metadata>
-<<<<<<< HEAD
-Created by FontForge 20120731 at Wed May  7 16:22:41 2014
-=======
-<<<<<<< HEAD
-Created by FontForge 20120731 at Wed May  7 13:24:31 2014
- By Antoine Grelard
-Created by Antoine Grelard with FontForge 2.0 (http://fontforge.sf.net)
-=======
-Created by FontForge 20120731 at Wed May  7 15:15:01 2014
->>>>>>> 1ea79aae
+Created by FontForge 20120731 at Wed May  7 16:26:01 2014
  By Pedro Duarte
 Created by Pedro Duarte with FontForge 2.0 (http://fontforge.sf.net)
->>>>>>> 4fd12c0033080581b788e52f46f487228358a067
 </metadata>
 <defs>
 <font id="icons" horiz-adv-x="512" >
