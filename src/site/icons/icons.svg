<?xml version="1.0" standalone="no"?>
<!DOCTYPE svg PUBLIC "-//W3C//DTD SVG 1.1//EN" "http://www.w3.org/Graphics/SVG/1.1/DTD/svg11.dtd" >
<!--
2014-5-2: Created.
-->
<svg xmlns="http://www.w3.org/2000/svg">
<metadata>
<<<<<<< HEAD
Created by FontForge 20120731 at Thu May  1 18:40:37 2014
=======
Created by FontForge 20120731 at Fri May  2 15:21:10 2014
>>>>>>> 0c2593c7
 By Andrew Hawkes
Created by Andrew Hawkes with FontForge 2.0 (http://fontforge.sf.net)
</metadata>
<defs>
<font id="icons" horiz-adv-x="512" >
  <font-face 
    font-family="icons"
    font-weight="500"
    font-stretch="normal"
    units-per-em="512"
    panose-1="2 0 6 3 0 0 0 0 0 0"
    ascent="448"
    descent="-64"
    bbox="-0.0441687 -64 512 448"
    underline-thickness="25.6"
    underline-position="-51.2"
    unicode-range="U+E001-E018"
  />
    <missing-glyph />
    <glyph glyph-name="uniE001" unicode="&#xe001;" 
d="M0 -64v512h512v-512h-512z" />
    <glyph glyph-name="uniE002" unicode="&#xe002;" 
d="M512 448v-154l-256 -204l-256 204v154l256 -205z" />
    <glyph glyph-name="uniE003" unicode="&#xe003;" horiz-adv-x="306" 
d="M0 448h104l202 -257l-202 -255h-104l201 255z" />
    <glyph glyph-name="uniE004" unicode="&#xe004;" horiz-adv-x="307" 
d="M159 192l148 -256h-159l-148 256l148 256h159z" />
    <glyph glyph-name="uniE005" unicode="&#xe005;" horiz-adv-x="307" 
d="M0 448h159l148 -256l-148 -256h-159l148 256z" />
    <glyph glyph-name="uniE006" unicode="&#xe006;" 
d="M256 294l-256 -204v153l256 205l256 -205v-153z" />
    <glyph glyph-name="uniE007" unicode="&#xe007;" 
d="M452 448l60 -60l-452 -452l-60 60zM60 448l452 -452l-60 -60l-452 452z" />
    <glyph glyph-name="uniE008" unicode="&#xe008;" 
d="M512 160l-77 -32c-2 -6 -4 -12 -7 -18l32 -76l-45 -45l-77 31c-6 -3 -12 -6 -18 -8l-32 -76h-64l-32 76c-6 2 -13 4 -19 7l-75 -31l-45 45l30 76c-3 6 -6 12 -8 19l-75 32v64l75 32c2 7 5 13 8 19l-31 75l45 45l76 -30c6 3 13 5 19 7l32 76h64l32 -76c6 -2 12 -4 18 -7
l76 31l45 -45l-31 -77c3 -6 6 -12 8 -18l76 -32v-64zM256 80c62 0 111 50 111 112s-49 112 -111 112s-112 -50 -112 -112s50 -112 112 -112z" />
    <glyph glyph-name="uniE009" unicode="&#xe009;" 
d="M-0 192l256 256l256 -256l-256 -256z" />
    <glyph glyph-name="uniE00A" unicode="&#xe00a;" horiz-adv-x="116" 
d="M116 111h-116v337h116v-337zM116 -64h-116v93h116v-93z" />
    <glyph glyph-name="uniE00B" unicode="&#xe00b;" 
d="M219 6h-113l-106 186l106 186h113l-105 -186zM293 378h113l106 -186l-106 -186h-113l105 186z" />
    <glyph glyph-name="uniE00C" unicode="&#xe00c;" horiz-adv-x="392" 
d="M205 80h-57l-24 -144h-70l24 144h-78v65h89l15 92h-78v65h89l24 146h69l-23 -146h56l24 146h70l-24 -146h81v-65h-91l-16 -92h81v-65h-91l-24 -144h-70zM159 145h56l16 92h-57z" />
    <glyph glyph-name="uniE00D" unicode="&#xe00d;" 
d="M0 -23l116 291l233 -291h-349zM236 155l160 217l116 -395h-163zM140 349c0 39 19 58 58 58s58 -19 58 -58s-19 -58 -58 -58s-58 19 -58 58z" />
    <glyph glyph-name="uniE00E" unicode="&#xe00e;" horiz-adv-x="442" 
d="M0 448h442v-512h-442v512zM419 -41v466h-396v-466h396zM58 308v47h326v-47h-326zM58 204v46h326v-46h-326zM58 99v46h279v-46h-279z" />
    <glyph glyph-name="uniE00F" unicode="&#xe00f;" 
d="M0 372v76h512v-76h-512zM0 220v76h512v-76h-512zM0 69v76h512v-76h-512z" />
    <glyph glyph-name="uniE010" unicode="&#xe010;" 
d="M0 227h512v-70h-512v70z" />
    <glyph glyph-name="uniE011" unicode="&#xe011;" 
d="M36 156l-36 36l123 122l36 -36zM123 70l-123 122l36 36l123 -122zM476 228l36 -36l-123 -122l-36 36zM389 314l123 -122l-36 -36l-123 122zM33 204v-24h411v24h-411z" />
    <glyph glyph-name="uniE012" unicode="&#xe012;" 
d="M221 37c0 23 12 35 35 35s35 -12 35 -35s-12 -35 -35 -35s-35 12 -35 35zM402 258c-45 51 -101 76 -169 76c-60 0 -112 -21 -156 -62s-68 -92 -71 -152h-6v3v3c0 71 25 131 75 181s110 75 181 75c73 0 135 -27 185 -80zM237 42l26 -23l221 246l-26 24zM444 189l43 47
c17 -35 25 -71 25 -110c0 -1 -1 -6 -1 -14l-53 20c-2 19 -7 38 -14 57z" />
    <glyph glyph-name="uniE013" unicode="&#xe013;" 
d="M221 448h70v-512h-70v512zM0 227h512v-70h-512v70z" />
    <glyph glyph-name="uniE014" unicode="&#xe014;" horiz-adv-x="344" 
d="M100 76c0 35 6 57 17 73s31 35 61 56c15 10 28 22 37 36s13 30 13 49s-6 35 -16 46s-25 17 -44 17c-15 0 -28 -5 -38 -14s-16 -30 -16 -42h-113l-1 2c-1 48 15 84 46 108s71 41 122 41c55 0 98 -19 129 -46s47 -65 47 -112c0 -29 -9 -55 -26 -79s-39 -42 -65 -56
c-15 -10 -25 -22 -30 -33s-7 -34 -7 -46h-116zM209 -64h-104v81h104v-81z" />
    <glyph glyph-name="uniE015" unicode="&#xe015;" horiz-adv-x="372" 
d="M372 448l-200 -512h-172l201 512h171z" />
    <glyph glyph-name="uniE016" unicode="&#xe016;" 
d="M182 162l-182 52l36 108l177 -75l-13 201h119l-15 -205l172 73l36 -109l-183 -52l121 -152l-95 -67l-103 168l-101 -162l-96 64z" />
    <glyph glyph-name="uniE017" unicode="&#xe017;" 
d="M0 92l50 104l301 -145l-50 -104zM512 386l-211 -439l-105 50l212 439z" />
    <glyph glyph-name="uniE018" unicode="&#xe018;" 
d="M314 192c0 -32 -26 -58 -58 -58s-58 26 -58 58s26 58 58 58s58 -26 58 -58zM256 320c-71 0 -128 -57 -128 -128s57 -128 128 -128s128 57 128 128s-57 128 -128 128zM256 343v0c84 0 151 -67 151 -151s-67 -151 -151 -151s-151 67 -151 151s67 151 151 151zM256 436
c-135 0 -244 -109 -244 -244s109 -244 244 -244s244 109 244 244s-109 244 -244 244zM256 448v0c141 0 256 -115 256 -256s-115 -256 -256 -256s-256 115 -256 256s115 256 256 256z" />
  </font>
</defs></svg><|MERGE_RESOLUTION|>--- conflicted
+++ resolved
@@ -5,11 +5,7 @@
 -->
 <svg xmlns="http://www.w3.org/2000/svg">
 <metadata>
-<<<<<<< HEAD
-Created by FontForge 20120731 at Thu May  1 18:40:37 2014
-=======
 Created by FontForge 20120731 at Fri May  2 15:21:10 2014
->>>>>>> 0c2593c7
  By Andrew Hawkes
 Created by Andrew Hawkes with FontForge 2.0 (http://fontforge.sf.net)
 </metadata>
